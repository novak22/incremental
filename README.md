--- conflicted
+++ resolved
@@ -25,23 +25,13 @@
 - **Automation Architecture Course** – Study 3h/day for 7 days to earn SaaS-ready engineering chops.
 
 ### Passive Assets (Daily Payouts)
-<<<<<<< HEAD
-Each asset supports multiple instances, tracks setup progress, and rolls a daily income range once active. Quality actions unique to each asset increase payouts and stability.
+Each asset supports multiple instances, tracks setup progress, and rolls a daily income range once active. Quality actions unique to each asset increase payouts and stability, and you can liquidate any instance directly from the card for three times its previous day payout.
 - **Personal Blog Network** – Setup 1 day × 3h ($25). Requires 1h/day + $2 maintenance. Quality actions include drafting posts, SEO sprints, and backlink outreach; Quality 0 drips $1–$3/day while Quality 3 hits $70–$120/day (Automation Course still adds +50%).
 - **Weekly Vlog Channel** – Setup 3 days × 4h ($180) with Camera upgrade. Maintenance 1.5h/day + $5. Record episodes, polish edits, and run promo blasts to climb from $2–$6/day at Quality 0 to $150–$260/day at Quality 3, with viral spikes possible at higher tiers.
 - **Digital E-Book Series** – Setup 4 days × 3h ($60) after completing Outline Mastery. Maintenance 0.5h/day. Write chapters, commission cover art, and rally reviews to move from $3–$6/day drafts to $110–$160/day fandom favorites.
 - **Stock Photo Gallery** – Setup 3 days × 2h (no cost) with Camera + Lighting Kit and Photo Catalog knowledge. Maintenance 1h/day. Shoot themed packs, keyword them, and pitch marketplaces; quality progression raises royalties from $4–$8/day to $70–$140/day.
 - **Dropshipping Storefront** – Setup 3 days × 4h ($500) after E-Commerce Playbook and two active blogs. Maintenance 2h/day. Add listings, tune pages, and run ad bursts so profits scale from $8–$15/day to $170–$260/day.
 - **SaaS Micro-App** – Setup 7 days × 5h ($1500) after Automation Architecture plus experience running a dropshipping store and e-book line. Maintenance 3h/day. Squash bugs, ship features, and host support sprints to grow subscriptions from $10–$20/day to $220–$320/day.
-=======
-Each asset supports multiple instances, tracks setup progress, and rolls a daily income range once active. You can also liquidate any instance directly from the card; the sale price equals three times its previous day payout.
-- **Personal Blog Network** – Setup 1 day × 3h ($25). Requires 1h/day + $2 maintenance. Base daily income ~$70 with ±25% variance; Automation Course boosts payouts by 50%.
-- **Weekly Vlog Channel** – Setup 3 days × 4h ($180) with Camera upgrade. Maintenance 1.5h/day + $5. Base daily income ~$140 with ±35% variance.
-- **Digital E-Book Series** – Setup 4 days × 3h ($60) after completing Outline Mastery. Maintenance 0.5h/day. Base daily income ~$120 with ±30% variance.
-- **Stock Photo Gallery** – Setup 3 days × 2h (no cost) with Camera + Lighting Kit and Photo Catalog knowledge. Maintenance 1h/day. Base daily income ~$95 with ±45% variance.
-- **Dropshipping Storefront** – Setup 3 days × 4h ($500) after E-Commerce Playbook and two active blogs. Maintenance 2h/day. Base daily income ~$260 with ±50% variance.
-- **SaaS Micro-App** – Setup 7 days × 5h ($1500) after Automation Architecture plus experience running a dropshipping store and e-book line. Maintenance 3h/day. Base daily income ~$620 with ±60% variance.
->>>>>>> 1b07236d
 
 ### Upgrades & Boosts
 - **Hire Virtual Assistant** – $180 per hire, up to four assistants. Each adds +2h daily but costs $30/day in payroll; fire assistants anytime to cut wages (and hours).
