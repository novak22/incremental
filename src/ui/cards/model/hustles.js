--- conflicted
+++ resolved
@@ -108,7 +108,22 @@
   });
 
   return definitions.map(definition => {
-    const normalizedCategory = normalizeCategory(definition.category ?? definition.market?.category, 'hustle');
+    const templateOffers = offersByTemplate.get(definition.id) || [];
+    const resolvedCategory = (() => {
+      const explicit = definition.market?.category;
+      if (typeof explicit === 'string' && explicit.trim()) {
+        return explicit.trim();
+      }
+      const offerWithCategory = templateOffers.find(offer => typeof offer?.templateCategory === 'string' && offer.templateCategory.trim());
+      if (offerWithCategory) {
+        return offerWithCategory.templateCategory.trim();
+      }
+      return '';
+    })();
+    const normalizedCategory = normalizeCategory(
+      definition.category ?? definition.market?.category ?? resolvedCategory,
+      'hustle'
+    );
     const baseDescriptors = typeof definition.descriptors === 'object' && definition.descriptors !== null
       ? { ...definition.descriptors }
       : {};
@@ -151,19 +166,6 @@
         ? `${usage.remaining}/${usage.limit} runs left today`
         : 'Daily limit reached for today. Resets tomorrow.'
       : '';
-
-    const templateOffers = offersByTemplate.get(definition.id) || [];
-    const resolvedCategory = (() => {
-      const explicit = definition.market?.category;
-      if (typeof explicit === 'string' && explicit.trim()) {
-        return explicit.trim();
-      }
-      const offerWithCategory = templateOffers.find(offer => typeof offer?.templateCategory === 'string' && offer.templateCategory.trim());
-      if (offerWithCategory) {
-        return offerWithCategory.templateCategory.trim();
-      }
-      return '';
-    })();
     const sortedOffers = [...templateOffers].sort((a, b) => {
       const availableA = Number.isFinite(a?.availableOnDay) ? a.availableOnDay : Infinity;
       const availableB = Number.isFinite(b?.availableOnDay) ? b.availableOnDay : Infinity;
@@ -380,17 +382,18 @@
     if (definition.tag?.label) {
       badges.push(definition.tag.label);
     }
-<<<<<<< HEAD
     if (actionCategory) {
       badges.push(`${descriptors.categoryLabel} track`);
-=======
-    if (resolvedCategory) {
-      const categoryLabel = resolvedCategory
-        .split(' ')
-        .map(part => part.charAt(0).toUpperCase() + part.slice(1))
-        .join(' ');
-      badges.push(`${categoryLabel} market`);
->>>>>>> 9883eb57
+    }
+    const resolvedCategoryLabel = resolvedCategory
+      ? resolvedCategory
+          .split(/[\s:_-]+/)
+          .filter(Boolean)
+          .map(part => part.charAt(0).toUpperCase() + part.slice(1))
+          .join(' ')
+      : '';
+    if (resolvedCategoryLabel && resolvedCategoryLabel !== descriptors.categoryLabel) {
+      badges.push(`${resolvedCategoryLabel} market`);
     }
     if (commitments.length) {
       badges.push(`${commitments.length} in progress`);
@@ -406,17 +409,14 @@
       name: definition.name || definition.id,
       description: definition.description || '',
       tag: definition.tag || null,
-<<<<<<< HEAD
       templateKind,
       actionCategory,
+      category: resolvedCategory || '',
       categoryLabel: descriptors.categoryLabel,
       descriptors,
       labels: {
         category: descriptors.categoryLabel
       },
-=======
-      category: resolvedCategory,
->>>>>>> 9883eb57
       metrics: {
         time: { value: time, label: formatHoursFn(time) },
         payout: { value: payout, label: payout > 0 ? `$${formatMoneyFn(payout)}` : '' },
@@ -449,14 +449,11 @@
         available,
         limitRemaining: usage ? usage.remaining : null,
         tag: definition.tag?.label || '',
-<<<<<<< HEAD
         category: actionCategory || '',
         actionCategory: actionCategory || '',
         categoryLabel: descriptors.categoryLabel || '',
-        templateKind: templateKind || ''
-=======
-        category: resolvedCategory
->>>>>>> 9883eb57
+        templateKind: templateKind || '',
+        marketCategory: resolvedCategory || ''
       },
       seat: seatSummary
         ? {
