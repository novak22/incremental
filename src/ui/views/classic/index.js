import resolvers from './resolvers.js';
import { renderDashboard as baseRenderDashboard } from '../../dashboard.js';
import dashboardPresenter from './dashboardPresenter.js';
import cardsPresenter from './cardsPresenter.js';
import playerPresenter from './playerPresenter.js';
import skillsWidgetPresenter from './skillsWidgetPresenter.js';
import headerActionPresenter from './headerActionPresenter.js';
import layoutPresenter from './layoutPresenter.js';
<<<<<<< HEAD
import debugCatalogPresenter from './debugCatalogPresenter.js';
=======
import logPresenter from './logPresenter.js';
>>>>>>> 70605afc

const classicView = {
  id: 'classic',
  name: 'Classic Dashboard',
  resolvers,
  presenters: {
    dashboard: dashboardPresenter,
    cards: cardsPresenter,
    player: playerPresenter,
    skillsWidget: skillsWidgetPresenter,
    headerAction: headerActionPresenter,
    layout: layoutPresenter,
<<<<<<< HEAD
    debugCatalog: debugCatalogPresenter
=======
    log: logPresenter
>>>>>>> 70605afc
  },
  renderDashboard(state, summary) {
    baseRenderDashboard(state, summary, dashboardPresenter);
  }
};

export default classicView;<|MERGE_RESOLUTION|>--- conflicted
+++ resolved
@@ -6,11 +6,8 @@
 import skillsWidgetPresenter from './skillsWidgetPresenter.js';
 import headerActionPresenter from './headerActionPresenter.js';
 import layoutPresenter from './layoutPresenter.js';
-<<<<<<< HEAD
 import debugCatalogPresenter from './debugCatalogPresenter.js';
-=======
 import logPresenter from './logPresenter.js';
->>>>>>> 70605afc
 
 const classicView = {
   id: 'classic',
@@ -23,11 +20,8 @@
     skillsWidget: skillsWidgetPresenter,
     headerAction: headerActionPresenter,
     layout: layoutPresenter,
-<<<<<<< HEAD
-    debugCatalog: debugCatalogPresenter
-=======
+    debugCatalog: debugCatalogPresenter,
     log: logPresenter
->>>>>>> 70605afc
   },
   renderDashboard(state, summary) {
     baseRenderDashboard(state, summary, dashboardPresenter);
