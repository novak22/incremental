--- conflicted
+++ resolved
@@ -226,7 +226,6 @@
 
     spendTime(hours);
     advanceActionInstance(definition, { id: instanceId }, { hours, metadata });
-<<<<<<< HEAD
 
     const isStudy =
       definition.studyTrackId ||
@@ -259,9 +258,8 @@
         allocateDailyStudy();
       }
     }
-=======
     checkDayEnd();
->>>>>>> 25d3fbe3
+
     return { success: true, hours };
   };
 }
