--- conflicted
+++ resolved
@@ -1,12 +1,8 @@
 import { getElement } from '../../elements/registry.js';
 import { getState } from '../../../core/state.js';
 import { markAllLogEntriesRead, markLogEntryRead } from '../../../core/log.js';
-<<<<<<< HEAD
-import { buildEventLogModel } from '../../dashboard/model.js';
+import { buildEventLogModel } from '../../dashboard/notificationsModel.js';
 import { activateShellPanel } from '../../layout/index.js';
-=======
-import { buildEventLogModel } from '../../dashboard/notificationsModel.js';
->>>>>>> 60f8b353
 
 const TYPE_LABELS = {
   success: 'Success',
