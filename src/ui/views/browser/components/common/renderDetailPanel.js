--- conflicted
+++ resolved
@@ -1,13 +1,4 @@
 import { appendContent } from './domHelpers.js';
-
-function applyDataset(element, dataset = {}) {
-  if (!element || !dataset || typeof dataset !== 'object') return;
-  Object.entries(dataset).forEach(([key, value]) => {
-    if (value != null) {
-      element.dataset[key] = String(value);
-    }
-  });
-}
 
 const DEFAULT_THEME = {
   container: 'asset-detail',
@@ -99,32 +90,30 @@
       const result = section.render({ section, theme, article, context }) ?? null;
       appendContent(article, result);
     } else {
-    if (section.body) {
-      const body = document.createElement('p');
-      body.className = theme.sectionBody;
-      appendContent(body, section.body);
-      article.appendChild(body);
-    }
-    if (Array.isArray(section.items)) {
-      const list = document.createElement('ul');
-      list.className = `${theme.sectionBody} ${theme.sectionBody}--list`.trim();
-      section.items.forEach(item => {
-        const li = document.createElement('li');
-        appendContent(li, item);
-        list.appendChild(li);
-      });
-      article.appendChild(list);
-    }
-    if (section.footer) {
-      const footer = document.createElement('footer');
-      appendContent(footer, section.footer);
-      article.appendChild(footer);
-    }
-<<<<<<< HEAD
+      if (section.body) {
+        const body = document.createElement('p');
+        body.className = theme.sectionBody;
+        appendContent(body, section.body);
+        article.appendChild(body);
+      }
+      if (Array.isArray(section.items)) {
+        const list = document.createElement('ul');
+        list.className = `${theme.sectionBody} ${theme.sectionBody}--list`.trim();
+        section.items.forEach(item => {
+          const li = document.createElement('li');
+          appendContent(li, item);
+          list.appendChild(li);
+        });
+        article.appendChild(list);
+      }
+      if (section.footer) {
+        const footer = document.createElement('footer');
+        appendContent(footer, section.footer);
+        article.appendChild(footer);
+      }
+    }
     if (section.content) {
       appendContent(article, section.content);
-=======
->>>>>>> 8b46d245
     }
     wrapper.appendChild(article);
   });
