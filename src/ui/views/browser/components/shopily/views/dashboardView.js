import { renderKpiGrid } from '../../common/renderKpiGrid.js';
import { renderInstanceTable } from '../../common/renderInstanceTable.js';
import { renderDetailPanel } from '../../common/renderDetailPanel.js';
import { ensureArray } from '../../../../../../core/helpers.js';

const KPI_THEME = {
<<<<<<< HEAD
  container: 'asset-kpis shopily-metrics',
  grid: 'asset-kpis__grid',
  card: 'asset-kpi shopily-metric',
  label: 'asset-kpi__label shopily-metric__label',
  value: 'asset-kpi__value shopily-metric__value',
  note: 'asset-kpi__note shopily-metric__note',
  empty: 'asset-kpis__empty shopily-metrics__empty'
};

const TABLE_THEME = {
  container: 'asset-table shopily-table-wrapper',
  table: 'asset-table__table shopily-table',
  headCell: 'asset-table__heading',
  row: 'asset-table__row',
  cell: 'asset-table__cell shopily-table__cell',
  actionsCell: 'asset-table__cell--actions shopily-table__cell--actions',
  actions: 'asset-table__actions shopily-table__actions',
  actionButton: 'shopily-button shopily-button--ghost',
  empty: 'asset-table__empty shopily-table__empty'
};

const DETAIL_THEME = {
  container: 'asset-detail shopily-detail',
=======
  container: 'shopily-metrics',
  grid: 'shopily-metrics__grid',
  card: 'shopily-metric',
  label: 'shopily-metric__label',
  value: 'shopily-metric__value',
  note: 'shopily-metric__note',
  empty: 'shopily-metrics__empty'
};

const TABLE_COLUMNS = [
  { id: 'label', label: 'Store', cellClassName: 'shopily-table__cell--label', renderer: 'name' },
  { id: 'niche', label: 'Niche', renderer: 'niche' },
  { id: 'latestPayout', label: 'Daily Earnings', renderer: 'earnings' },
  { id: 'maintenanceCost', label: 'Upkeep', renderer: 'upkeep' },
  { id: 'roi', label: 'ROI', renderer: 'roi' },
  { id: 'actions', label: 'Actions', cellClassName: 'shopily-table__cell--actions', renderer: 'actions' }
];

const TABLE_THEME = {
  container: 'shopily-table-container',
  table: 'shopily-table',
  headCell: 'shopily-table__heading',
  row: 'shopily-table__row',
  cell: 'shopily-table__cell',
  actionsCell: 'shopily-table__cell--actions',
  actions: 'shopily-table__actions',
  actionButton: 'shopily-button shopily-button--ghost',
  empty: 'shopily-table__empty'
};

const DETAIL_THEME = {
  container: 'shopily-detail',
>>>>>>> 8b46d245
  header: 'shopily-detail__header',
  title: 'shopily-detail__title',
  subtitle: 'shopily-detail__subtitle',
  status: 'shopily-status',
<<<<<<< HEAD
  stats: 'asset-detail__stats shopily-stats',
  stat: 'asset-detail__stat shopily-stats__row',
  statLabel: 'asset-detail__stat-label',
  statValue: 'asset-detail__stat-value',
  statNote: 'asset-detail__stat-note',
  sections: 'asset-detail__sections shopily-detail__sections',
  section: 'asset-detail__section shopily-panel',
  sectionTitle: 'asset-detail__section-title',
  sectionBody: 'asset-detail__section-body shopily-panel__note',
  actions: 'asset-detail__actions shopily-detail__actions',
  actionButton: 'shopily-button shopily-button--secondary',
  empty: 'asset-detail__empty shopily-detail__empty'
};

const TABLE_COLUMNS = [
  { id: 'name', label: 'Store', cellClassName: 'shopily-table__cell--label', renderer: 'name' },
  { id: 'niche', label: 'Niche', renderer: 'niche' },
  { id: 'earnings', label: 'Daily Earnings', renderer: 'earnings' },
  { id: 'upkeep', label: 'Upkeep', renderer: 'upkeep' },
  { id: 'roi', label: 'ROI', renderer: 'roi' },
  { id: 'actions', label: 'Actions', renderer: 'actions' }
];

=======
  tabs: 'shopily-detail__tabs',
  stats: 'shopily-detail__stats',
  stat: 'shopily-detail__stat',
  statLabel: 'shopily-detail__stat-label',
  statValue: 'shopily-detail__stat-value',
  statNote: 'shopily-detail__stat-note',
  sections: 'shopily-detail__panels',
  section: 'shopily-panel',
  sectionTitle: 'shopily-panel__title',
  sectionBody: 'shopily-panel__body',
  actions: 'shopily-detail__actions',
  actionButton: 'shopily-button',
  empty: 'shopily-detail__empty'
};

>>>>>>> 8b46d245
function describeMetricTone(value) {
  const numeric = Number(value) || 0;
  if (numeric > 0) return 'positive';
  if (numeric < 0) return 'negative';
  return 'neutral';
}
<<<<<<< HEAD
=======

function mapHeroMetrics(metrics = {}, formatters = {}) {
  const {
    formatCurrency = value => String(value ?? ''),
    formatSignedCurrency = value => String(value ?? '')
  } = formatters;
  return [
    {
      id: 'totalStores',
      label: 'Total Stores',
      value: metrics.totalStores || 0,
      note: 'Active & in setup',
      tone: 'neutral'
    },
    {
      id: 'dailySales',
      label: 'Daily Sales',
      value: formatCurrency(metrics.dailySales || 0),
      note: 'Yesterday’s payouts',
      tone: describeMetricTone(metrics.dailySales)
    },
    {
      id: 'dailyUpkeep',
      label: 'Daily Upkeep',
      value: formatCurrency(metrics.dailyUpkeep || 0),
      note: 'Cash needed each day',
      tone: describeMetricTone(-(metrics.dailyUpkeep || 0))
    },
    {
      id: 'netDaily',
      label: 'Net / Day',
      value: formatSignedCurrency(metrics.netDaily || 0),
      note: 'Sales minus upkeep',
      tone: describeMetricTone(metrics.netDaily)
    }
  ];
}
>>>>>>> 8b46d245

function formatNicheDelta(delta, formatPercent) {
  if (delta === null || delta === undefined) return '';
  const numeric = Number(delta);
  if (!Number.isFinite(numeric) || numeric === 0) return '';
  const icon = numeric > 0 ? '⬆️' : '⬇️';
  return `${icon} ${Math.abs(Math.round(numeric * 100))}%`;
}

<<<<<<< HEAD
function createMetricItems(metrics = {}, formatters = {}) {
  const formatCurrency = formatters.formatCurrency || (value => String(value ?? ''));
  const formatSignedCurrency = formatters.formatSignedCurrency || (value => String(value ?? ''));
  return [
    {
      id: 'totalStores',
      label: 'Total Stores',
      value: metrics.totalStores || 0,
      note: 'Active & in setup',
      tone: 'neutral'
    },
    {
      id: 'dailySales',
      label: 'Daily Sales',
      value: formatCurrency(metrics.dailySales || 0),
      note: 'Yesterday’s payouts',
      tone: describeMetricTone(metrics.dailySales)
    },
    {
      id: 'dailyUpkeep',
      label: 'Daily Upkeep',
      value: formatCurrency(metrics.dailyUpkeep || 0),
      note: 'Cash needed each day',
      tone: describeMetricTone(-(metrics.dailyUpkeep || 0))
    },
    {
      id: 'netDaily',
      label: 'Net / Day',
      value: formatSignedCurrency(metrics.netDaily || 0),
      note: 'Sales minus upkeep',
      tone: describeMetricTone(metrics.netDaily)
    }
  ];
}

function renderHero(model, dependencies = {}) {
  const {
    formatters = {},
    createLaunchButton = () => document.createElement('button')
  } = dependencies;

=======
function renderHero(model, dependencies = {}) {
  const { formatters = {}, createLaunchButton = () => document.createElement('button'), renderKpiGrid } = dependencies;
>>>>>>> 8b46d245
  const hero = document.createElement('section');
  hero.className = 'shopily-hero';

  const body = document.createElement('div');
  body.className = 'shopily-hero__body';

  const headline = document.createElement('h2');
  headline.textContent = 'Your store, your brand, powered by Shopily.';
  const summary = document.createElement('p');
  summary.textContent = model.summary?.meta || 'Launch your first storefront to kick off the commerce flywheel.';

  const ctaRow = document.createElement('div');
  ctaRow.className = 'shopily-hero__cta';
  ctaRow.appendChild(createLaunchButton(model.launch));

  body.append(headline, summary, ctaRow);
<<<<<<< HEAD

  const metrics = renderKpiGrid({
    items: createMetricItems(model.metrics, formatters),
    theme: KPI_THEME,
    emptyState: {
      message: 'Launch a store to start charting sales momentum.'
    }
  });

  hero.append(body, metrics);
  return hero;
}

function mapTableColumns(columns = []) {
  return columns.map(column => ({
    id: column.id,
    label: column.label,
    className: 'asset-table__heading shopily-table__heading'
  }));
}

function createNicheCell(store, formatters = {}) {
  const formatPercent = formatters.formatPercent || (value => String(value ?? ''));
  const wrapper = document.createElement('div');
  wrapper.className = 'shopily-niche';

  if (store.niche) {
    const name = document.createElement('strong');
    name.className = 'shopily-niche__name';
    name.textContent = store.niche.name;

    const trend = document.createElement('span');
    trend.className = 'shopily-niche__trend';
    const delta = formatNicheDelta(store.niche.delta, formatPercent);
    trend.textContent = delta || `${formatPercent(store.niche.multiplier - 1)} boost`;
    wrapper.append(name, trend);
  } else {
    wrapper.textContent = 'Unassigned';
  }

  return wrapper;
}

function createStoreRowActions(store, handlers = {}) {
  const actions = [];
  if (typeof handlers.onShowUpgradesForStore === 'function') {
    actions.push({
      id: 'upgrade',
      label: 'Upgrade Store',
      className: 'shopily-button shopily-button--ghost',
      onSelect: () => handlers.onShowUpgradesForStore(store.id)
    });
  }
  actions.push({
    id: 'viewDetails',
    label: 'View Details',
    className: 'shopily-button shopily-button--link',
    onSelect: () => handlers.onSelectStore?.(store.id)
  });
  return actions;
}

const CELL_RENDERERS = {
  name(store) {
    return store.label;
  },
  niche(store, context) {
    return createNicheCell(store, context.formatters);
  },
  earnings(store, context) {
    return (context.formatters.formatCurrency || (value => String(value ?? '')))(store.latestPayout || 0);
  },
  upkeep(store, context) {
    return (context.formatters.formatCurrency || (value => String(value ?? '')))(store.maintenanceCost || 0);
  },
  roi(store, context) {
    return (context.formatters.formatPercent || (value => String(value ?? '')))(store.roi);
  }
};

function mapStoreRows(instances, state = {}, dependencies = {}) {
  const { formatters = {}, handlers = {} } = dependencies;
  return ensureArray(instances)
    .filter(Boolean)
    .map(store => {
      const cells = TABLE_COLUMNS
        .filter(column => column.id !== 'actions')
        .map(column => {
          const renderer = CELL_RENDERERS[column.renderer] || CELL_RENDERERS[column.id];
          const content = renderer ? renderer(store, { formatters, handlers }) : store[column.id];
          return {
            className: column.cellClassName,
            content: content ?? ''
          };
        });
      return {
        id: store.id,
        isSelected: store.id === state.selectedStoreId,
        cells,
        actions: createStoreRowActions(store, handlers)
      };
    });
}

function mapDetailStats(store, formatters = {}) {
  const formatCurrency = formatters.formatCurrency || (value => String(value ?? ''));
  const formatSignedCurrency = formatters.formatSignedCurrency || (value => String(value ?? ''));
  const formatPercent = formatters.formatPercent || (value => String(value ?? ''));
  return [
    { label: 'Latest payout', value: formatCurrency(store.latestPayout || 0) },
    { label: 'Average / day', value: formatCurrency(store.averagePayout || 0) },
    { label: 'Lifetime sales', value: formatCurrency(store.lifetimeIncome || 0) },
    { label: 'Lifetime spend', value: formatCurrency(store.lifetimeSpend || 0) },
    { label: 'Profit to date', value: formatSignedCurrency(store.profit || 0) },
    { label: 'Lifetime ROI', value: formatPercent(store.roi) },
    { label: 'Resale value', value: formatCurrency(store.resaleValue || 0) }
  ];
}

function appendNode(fragment, node) {
  if (!node) return;
  fragment.appendChild(node);
}

function createTextElement(tag, className, text) {
  const element = document.createElement(tag);
  if (className) {
    element.className = className;
  }
  if (text != null) {
    element.textContent = text;
  }
  return element;
}

function createHealthSection(store, formatters = {}) {
  const fragment = document.createDocumentFragment();
  if (store.pendingIncome > 0) {
    appendNode(fragment, createTextElement(
      'p',
      'shopily-panel__hint',
      `Pending payouts: ${(formatters.formatCurrency || (value => String(value ?? '')))(store.pendingIncome)} once upkeep clears.`
    ));
  }
  if (!store.maintenanceFunded) {
    appendNode(fragment, createTextElement(
      'p',
      'shopily-panel__warning',
      'Maintenance unfunded — cover daily upkeep to avoid shutdowns.'
    ));
  }
  const maintenanceParts = ensureArray(store.maintenance?.parts);
  if (maintenanceParts.length) {
    appendNode(fragment, createTextElement(
      'p',
      'shopily-panel__note',
      `Daily upkeep: ${maintenanceParts.join(' • ')}`
    ));
  }
  if (!fragment.childNodes.length) {
    return null;
  }
  return {
    className: 'shopily-panel',
    title: 'Operations',
    content: fragment
  };
}

function createQualitySection(store) {
  if (!store.milestone) {
    return null;
  }
  const fragment = document.createDocumentFragment();
  if (store.qualityInfo?.description) {
    appendNode(fragment, createTextElement('p', 'shopily-panel__note', store.qualityInfo.description));
=======
  hero.append(body, renderKpiGrid({ items: mapHeroMetrics(model.metrics, formatters), theme: KPI_THEME }));
  return hero;
}

function renderNameCell(instance, handlers = {}) {
  const { onSelectStore = () => {} } = handlers;
  const button = document.createElement('button');
  button.type = 'button';
  button.className = 'shopily-table__link';
  button.textContent = instance.label;
  button.addEventListener('click', event => {
    event.stopPropagation();
    onSelectStore(instance.id);
  });
  return button;
}

function renderNicheCell(instance, formatters = {}) {
  const { formatPercent = value => String(value ?? '') } = formatters;
  const wrapper = document.createElement('div');
  wrapper.className = 'shopily-niche';
  if (instance.niche) {
    const name = document.createElement('strong');
    name.className = 'shopily-niche__name';
    name.textContent = instance.niche.name;
    const trend = document.createElement('span');
    trend.className = 'shopily-niche__trend';
    const delta = formatNicheDelta(instance.niche.delta, formatPercent);
    trend.textContent = delta || `${formatPercent(instance.niche.multiplier - 1)} boost`;
    wrapper.append(name, trend);
    return wrapper;
  }
  wrapper.textContent = 'Unassigned';
  return wrapper;
}

function mapTableColumns() {
  return TABLE_COLUMNS.map(column => ({
    id: column.id,
    label: column.label,
    className: 'shopily-table__heading'
  }));
}

function mapTableRows(instances, state, dependencies = {}) {
  const { formatters = {}, handlers = {} } = dependencies;
  const formatCurrency = formatters.formatCurrency || (value => String(value ?? ''));
  const formatPercent = formatters.formatPercent || (value => String(value ?? ''));
  const rows = [];
  const selectedId = state.selectedStoreId;
  ensureArray(instances).forEach(instance => {
    const cells = [];
    const actions = [];
    TABLE_COLUMNS.forEach(column => {
      if (!column) return;
      const cell = { className: column.cellClassName };
      switch (column.renderer) {
        case 'name':
          cell.content = renderNameCell(instance, handlers);
          break;
        case 'niche':
          cell.content = renderNicheCell(instance, formatters);
          break;
        case 'earnings':
          cell.content = formatCurrency(instance.latestPayout || 0);
          break;
        case 'upkeep':
          cell.content = formatCurrency(instance.maintenanceCost || 0);
          break;
        case 'roi':
          cell.content = formatPercent(instance.roi);
          break;
        case 'actions':
          actions.push(
            {
              id: 'upgrade',
              label: 'Upgrade Store',
              className: 'shopily-button shopily-button--ghost',
              onSelect(rowId) {
                handlers.onShowUpgradesForStore?.(rowId);
              }
            },
            {
              id: 'details',
              label: 'View Details',
              className: 'shopily-button shopily-button--link',
              onSelect(rowId) {
                handlers.onSelectStore?.(rowId);
              }
            }
          );
          return;
        default:
          cell.content = instance[column.id];
      }
      cells.push(cell);
    });
    rows.push({
      id: instance.id,
      cells,
      actions: actions.filter(Boolean),
      isSelected: instance.id === selectedId
    });
  });
  return rows;
}

function mapStoreTable(instances, state, dependencies = {}) {
  return {
    theme: TABLE_THEME,
    columns: mapTableColumns(),
    rows: mapTableRows(instances, state, dependencies),
    selectedId: state.selectedStoreId,
    onSelect(id) {
      dependencies.handlers?.onSelectStore?.(id);
    },
    emptyState: {
      message: 'No stores yet. Launch your first shop to start capturing daily sales.'
    }
  };
}

function createStatsSection(instance, helpers = {}) {
  const {
    formatCurrency = value => String(value ?? ''),
    formatSignedCurrency = value => String(value ?? ''),
    formatPercent = value => String(value ?? '')
  } = helpers;
  const fragment = document.createDocumentFragment();
  const list = document.createElement('dl');
  list.className = 'shopily-stats';
  const entries = [
    { label: 'Latest payout', value: formatCurrency(instance.latestPayout || 0) },
    { label: 'Average / day', value: formatCurrency(instance.averagePayout || 0) },
    { label: 'Lifetime sales', value: formatCurrency(instance.lifetimeIncome || 0) },
    { label: 'Lifetime spend', value: formatCurrency(instance.lifetimeSpend || 0) },
    { label: 'Profit to date', value: formatSignedCurrency(instance.profit || 0) },
    { label: 'Lifetime ROI', value: formatPercent(instance.roi) },
    { label: 'Resale value', value: formatCurrency(instance.resaleValue || 0) }
  ];
  entries.forEach(entry => {
    const row = document.createElement('div');
    row.className = 'shopily-stats__row';
    const term = document.createElement('dt');
    term.textContent = entry.label;
    const value = document.createElement('dd');
    value.textContent = entry.value;
    row.append(term, value);
    list.appendChild(row);
  });
  fragment.appendChild(list);
  if (!instance.maintenanceFunded) {
    const warning = document.createElement('p');
    warning.className = 'shopily-panel__warning';
    warning.textContent = 'Maintenance unfunded — cover daily upkeep to avoid shutdowns.';
    fragment.appendChild(warning);
  }
  if (ensureArray(instance.maintenance?.parts).length) {
    const upkeep = document.createElement('p');
    upkeep.className = 'shopily-panel__note';
    upkeep.textContent = `Daily upkeep: ${instance.maintenance.parts.join(' • ')}`;
    fragment.appendChild(upkeep);
  }
  return fragment;
}

function createQualitySection(instance, helpers = {}) {
  const fragment = document.createDocumentFragment();
  if (instance.qualityInfo?.description) {
    const note = document.createElement('p');
    note.className = 'shopily-panel__note';
    note.textContent = instance.qualityInfo.description;
    fragment.appendChild(note);
>>>>>>> 8b46d245
  }
  const progress = document.createElement('div');
  progress.className = 'shopily-progress';
  const fill = document.createElement('div');
  fill.className = 'shopily-progress__fill';
<<<<<<< HEAD
  fill.style.setProperty('--shopily-progress', String((store.milestone.percent || 0) * 100));
  progress.appendChild(fill);
  fragment.appendChild(progress);
  appendNode(fragment, createTextElement(
    'p',
    'shopily-panel__note',
    store.milestone?.summary || 'Push quality actions to unlock the next tier.'
  ));
  return {
    className: 'shopily-panel',
    title: `Quality ${store.qualityLevel}`,
    content: fragment
  };
}

function createNicheSection(store, dependencies = {}) {
  const { formatters = {}, handlers = {} } = dependencies;
  const formatPercent = formatters.formatPercent || (value => String(value ?? ''));
  const fragment = document.createDocumentFragment();

  if (store.niche) {
    appendNode(fragment, createTextElement('p', 'shopily-panel__lead', store.niche.name));
    const delta = formatNicheDelta(store.niche.delta, formatPercent);
    const boost = formatPercent(store.niche.multiplier - 1);
    const summary = store.niche.summary || 'Trend snapshot unavailable.';
    const extra = delta ? ` (${delta})` : boost !== '—' ? ` (${boost})` : '';
    appendNode(fragment, createTextElement('p', 'shopily-panel__note', `${summary}${extra}`.trim()));
  } else {
    appendNode(fragment, createTextElement(
      'p',
      'shopily-panel__note',
      'No niche assigned yet. Pick a trending lane for bonus payouts.'
    ));
  }

  if (!store.nicheLocked && ensureArray(store.nicheOptions).length) {
    const field = createTextElement('label', 'shopily-field', 'Assign niche');
    const select = document.createElement('select');
    select.className = 'shopily-select';
    const placeholder = document.createElement('option');
    placeholder.value = '';
    placeholder.textContent = 'Choose a niche';
    select.appendChild(placeholder);
    ensureArray(store.nicheOptions).forEach(option => {
      const optionEl = document.createElement('option');
      optionEl.value = option.id;
      optionEl.textContent = `${option.name} — ${formatPercent(option.multiplier - 1)} boost`;
      select.appendChild(optionEl);
    });
    select.value = store.niche?.id || '';
    select.addEventListener('change', event => {
      const value = event.target.value || null;
      handlers.onSelectNiche?.(store.id, value);
    });
    field.appendChild(select);
    fragment.appendChild(field);
  } else if (store.nicheLocked && store.niche) {
    appendNode(fragment, createTextElement(
      'p',
      'shopily-panel__hint',
      'Niche locked in — upgrades can refresh trend strength.'
    ));
  }

  return {
    className: 'shopily-panel',
    title: 'Audience niche',
    content: fragment
  };
}

function createPayoutSection(store, formatters = {}) {
  const formatCurrency = formatters.formatCurrency || (value => String(value ?? ''));
  const formatPercent = formatters.formatPercent || (value => String(value ?? ''));
  const fragment = document.createDocumentFragment();
  const entries = ensureArray(store.payoutBreakdown?.entries);

  if (!entries.length) {
    appendNode(fragment, createTextElement(
      'p',
      'shopily-panel__note',
      'No payout modifiers yet. Unlock upgrades and courses to stack multipliers.'
    ));
  } else {
=======
  fill.style.setProperty('--shopily-progress', String((instance.milestone?.percent || 0) * 100));
  progress.appendChild(fill);
  const summary = document.createElement('p');
  summary.className = 'shopily-panel__note';
  summary.textContent = instance.milestone?.summary || 'Push quality actions to unlock the next tier.';
  fragment.append(progress, summary);
  return fragment;
}

function createNicheSection(instance, helpers = {}) {
  const { formatPercent = value => String(value ?? ''), onSelectNiche = () => {} } = helpers;
  const fragment = document.createDocumentFragment();
  if (instance.niche) {
    const lead = document.createElement('p');
    lead.className = 'shopily-panel__lead';
    lead.textContent = instance.niche.name;
    const vibe = document.createElement('p');
    vibe.className = 'shopily-panel__note';
    const delta = formatNicheDelta(instance.niche.delta, formatPercent);
    const boost = formatPercent(instance.niche.multiplier - 1);
    vibe.textContent = `${instance.niche.summary || 'Trend snapshot unavailable.'} ${delta ? `(${delta})` : boost !== '—' ? `(${boost})` : ''}`.trim();
    fragment.append(lead, vibe);
  } else {
    const empty = document.createElement('p');
    empty.className = 'shopily-panel__note';
    empty.textContent = 'No niche assigned yet. Pick a trending lane for bonus payouts.';
    fragment.appendChild(empty);
  }
  if (!instance.nicheLocked && ensureArray(instance.nicheOptions).length) {
    const field = document.createElement('label');
    field.className = 'shopily-field';
    field.textContent = 'Assign niche';
    const select = document.createElement('select');
    select.className = 'shopily-select';
    const placeholder = document.createElement('option');
    placeholder.value = '';
    placeholder.textContent = 'Choose a niche';
    select.appendChild(placeholder);
    instance.nicheOptions.forEach(option => {
      const optionEl = document.createElement('option');
      optionEl.value = option.id;
      optionEl.textContent = `${option.name} — ${formatPercent(option.multiplier - 1)} boost`;
      select.appendChild(optionEl);
    });
    select.value = instance.niche?.id || '';
    select.addEventListener('change', event => {
      onSelectNiche(instance.id, event.target.value || null);
    });
    field.appendChild(select);
    fragment.appendChild(field);
  } else if (instance.nicheLocked && instance.niche) {
    const locked = document.createElement('p');
    locked.className = 'shopily-panel__hint';
    locked.textContent = 'Niche locked in — upgrades can refresh trend strength.';
    fragment.appendChild(locked);
  }
  return fragment;
}

function createPayoutSection(instance, helpers = {}) {
  const { formatCurrency = value => String(value ?? ''), formatPercent = value => String(value ?? '') } = helpers;
  const fragment = document.createDocumentFragment();
  const entries = ensureArray(instance.payoutBreakdown?.entries);
  if (!entries.length) {
    const note = document.createElement('p');
    note.className = 'shopily-panel__note';
    note.textContent = 'No payout modifiers yet. Unlock upgrades and courses to stack multipliers.';
    fragment.appendChild(note);
  } else {
>>>>>>> 8b46d245
    const list = document.createElement('ul');
    list.className = 'shopily-list';
    entries.forEach(entry => {
      const item = document.createElement('li');
      item.className = 'shopily-list__item';
<<<<<<< HEAD
      const label = createTextElement('span', 'shopily-list__label', entry.label);
      const amount = formatCurrency(entry.amount || 0);
      const percent = entry.percent !== null && entry.percent !== undefined
        ? ` (${formatPercent(entry.percent)})`
        : '';
      const value = createTextElement('span', 'shopily-list__value', `${amount}${percent}`);
=======
      const label = document.createElement('span');
      label.className = 'shopily-list__label';
      label.textContent = entry.label;
      const value = document.createElement('span');
      value.className = 'shopily-list__value';
      const amount = formatCurrency(entry.amount || 0);
      const percent = entry.percent !== null && entry.percent !== undefined ? ` (${formatPercent(entry.percent)})` : '';
      value.textContent = `${amount}${percent}`;
>>>>>>> 8b46d245
      item.append(label, value);
      list.appendChild(item);
    });
    fragment.appendChild(list);
<<<<<<< HEAD
  }

  appendNode(fragment, createTextElement(
    'p',
    'shopily-panel__note',
    `Yesterday’s total: ${formatCurrency(store.payoutBreakdown?.total || 0)}`
  ));

  return {
    className: 'shopily-panel',
    title: 'Payout recap',
    content: fragment
  };
}

function createActionSection(store, dependencies = {}) {
  const { formatters = {}, handlers = {} } = dependencies;
  const actions = ensureArray(store.actions);
  if (!actions.length) {
    return {
      className: 'shopily-panel',
      title: 'Quality actions',
      content: createTextElement(
        'p',
        'shopily-panel__note',
        'No actions unlocked yet. Install upgrades to expand your playbook.'
      )
    };
=======
>>>>>>> 8b46d245
  }
  const total = document.createElement('p');
  total.className = 'shopily-panel__note';
  total.textContent = `Yesterday’s total: ${formatCurrency(instance.payoutBreakdown?.total || 0)}`;
  fragment.appendChild(total);
  return fragment;
}

<<<<<<< HEAD
  const formatHours = formatters.formatHours || (value => String(value ?? ''));
  const formatCurrency = formatters.formatCurrency || (value => String(value ?? ''));
  const list = document.createElement('ul');
  list.className = 'shopily-action-list';

  actions.forEach(action => {
    const item = document.createElement('li');
    item.className = 'shopily-action';

    const label = createTextElement('div', 'shopily-action__label', action.label);
    const meta = createTextElement(
      'div',
      'shopily-action__meta',
      `${action.time > 0 ? formatHours(action.time) : 'Instant'} • ${action.cost > 0 ? formatCurrency(action.cost) : 'No spend'}`
    );
=======
function createActionSection(instance, helpers = {}) {
  const { formatHours = value => String(value ?? ''), formatCurrency = value => String(value ?? ''), onRunAction = () => {} } = helpers;
  const fragment = document.createDocumentFragment();
  const actions = ensureArray(instance.actions);
  if (!actions.length) {
    const empty = document.createElement('p');
    empty.className = 'shopily-panel__note';
    empty.textContent = 'No actions unlocked yet. Install upgrades to expand your playbook.';
    fragment.appendChild(empty);
    return fragment;
  }
  const list = document.createElement('ul');
  list.className = 'shopily-action-list';
  actions.forEach(action => {
    const item = document.createElement('li');
    item.className = 'shopily-action';
    const label = document.createElement('div');
    label.className = 'shopily-action__label';
    label.textContent = action.label;
    const meta = document.createElement('div');
    meta.className = 'shopily-action__meta';
    const time = action.time > 0 ? formatHours(action.time) : 'Instant';
    const cost = action.cost > 0 ? formatCurrency(action.cost) : 'No spend';
    meta.textContent = `${time} • ${cost}`;
>>>>>>> 8b46d245
    const button = document.createElement('button');
    button.type = 'button';
    button.className = 'shopily-button shopily-button--secondary';
    button.textContent = action.available ? 'Run now' : 'Locked';
    button.disabled = !action.available;
    if (action.disabledReason) {
      button.title = action.disabledReason;
    }
    button.addEventListener('click', () => {
      if (button.disabled) return;
<<<<<<< HEAD
      handlers.onRunAction?.(store.id, action.id);
    });

    item.append(label, meta, button);
    list.appendChild(item);
  });

  return {
    className: 'shopily-panel',
    title: 'Quality actions',
    content: list
  };
}

function mapDetailSections(store, dependencies = {}) {
  const sections = [
    createHealthSection(store, dependencies.formatters),
    createQualitySection(store),
    createNicheSection(store, dependencies),
    createPayoutSection(store, dependencies.formatters),
    createActionSection(store, dependencies)
  ];
  return sections.filter(Boolean);
=======
      onRunAction(instance.id, action.id);
    });
    item.append(label, meta, button);
    list.appendChild(item);
  });
  fragment.appendChild(list);
  return fragment;
}

function mapDetailSections(instance, helpers = {}) {
  const sections = [];
  if (instance.pendingIncome > 0) {
    sections.push({
      className: 'shopily-detail__notice',
      render: ({ article }) => {
        const notice = document.createElement('p');
        notice.className = 'shopily-panel__hint';
        notice.textContent = `Pending payouts: ${helpers.formatCurrency(instance.pendingIncome)} once upkeep clears.`;
        const parent = article.parentNode;
        if (parent) {
          parent.replaceChild(notice, article);
        }
      }
    });
  }
  sections.push({
    className: 'shopily-panel',
    title: 'Store health',
    render: ({ article }) => {
      article.appendChild(createStatsSection(instance, helpers));
    }
  });
  sections.push({
    className: 'shopily-panel',
    title: `Quality ${instance.qualityLevel}`,
    render: ({ article }) => {
      article.appendChild(createQualitySection(instance, helpers));
    }
  });
  sections.push({
    className: 'shopily-panel',
    title: 'Audience niche',
    render: ({ article }) => {
      article.appendChild(createNicheSection(instance, helpers));
    }
  });
  sections.push({
    className: 'shopily-panel',
    title: 'Payout recap',
    render: ({ article }) => {
      article.appendChild(createPayoutSection(instance, helpers));
    }
  });
  sections.push({
    className: 'shopily-panel',
    title: 'Quality actions',
    render: ({ article }) => {
      article.appendChild(createActionSection(instance, helpers));
    }
  });
  return sections;
}

function mapStoreDetail(model, state, dependencies = {}) {
  const { selectors = {}, formatters = {}, handlers = {} } = dependencies;
  const instance = selectors.getSelectedStore ? selectors.getSelectedStore(state, model) : null;
  if (!instance) {
    return {
      theme: DETAIL_THEME,
      className: 'shopily-detail',
      isEmpty: true,
      emptyState: {
        message: 'Select a store to inspect payouts, niches, and upgrades.'
      }
    };
  }
  const helpers = {
    ...formatters,
    onRunAction: handlers.onRunAction,
    onSelectNiche: handlers.onSelectNiche
  };
  return {
    theme: DETAIL_THEME,
    className: 'shopily-detail',
    header: {
      title: instance.label,
      status: {
        className: 'shopily-status',
        label: instance.status?.label || 'Setup',
        dataset: { state: instance.status?.id || 'setup' }
      }
    },
    sections: mapDetailSections(instance, helpers)
  };
>>>>>>> 8b46d245
}

export default function renderDashboardView(options = {}) {
  const {
    model = {},
    state = {},
    formatters = {},
    handlers = {},
    selectors = {},
    createLaunchButton = () => document.createElement('button')
  } = options;

<<<<<<< HEAD
  const container = document.createElement('section');
  container.className = 'shopily-view shopily-view--dashboard';

  container.appendChild(renderHero(model, { formatters, createLaunchButton }));

  const grid = document.createElement('div');
  grid.className = 'shopily-grid';

  const rows = mapStoreRows(model.instances, state, { formatters, handlers });
  const table = renderInstanceTable({
    theme: TABLE_THEME,
    columns: mapTableColumns(TABLE_COLUMNS),
    rows,
    selectedId: state.selectedStoreId,
    onSelect: id => handlers.onSelectStore?.(id),
    emptyState: {
      message: 'No stores yet. Launch your first shop to start capturing daily sales.'
    }
  });

  const selectedStore = typeof selectors.getSelectedStore === 'function'
    ? selectors.getSelectedStore(state, model)
    : null;

  const detail = renderDetailPanel({
    theme: DETAIL_THEME,
    isEmpty: !selectedStore,
    emptyState: {
      title: 'Select a store',
      message: 'Pick a storefront to inspect payouts, niches, and quality plays.'
    },
    header: selectedStore
      ? {
          title: selectedStore.label,
          subtitle: selectedStore.pendingIncome > 0
            ? `${(formatters.formatCurrency || (value => String(value ?? '')))(selectedStore.pendingIncome)} waiting in pending payouts.`
            : undefined,
          status: {
            className: 'shopily-status',
            dataset: { state: selectedStore.status?.id || 'setup' },
            label: selectedStore.status?.label || 'Setup'
          }
        }
      : undefined,
    stats: selectedStore ? mapDetailStats(selectedStore, formatters) : [],
    sections: selectedStore
      ? mapDetailSections(selectedStore, { formatters, handlers })
      : []
  });

  grid.append(table, detail);
  container.appendChild(grid);

  return container;
=======
  return function renderDashboardSection(viewContext = {}) {
    const {
      model: viewModel = model,
      state: viewState = state,
      renderKpiGrid,
      renderInstanceTable,
      renderDetailPanel
    } = viewContext;

    const container = document.createElement('section');
    container.className = 'shopily-view shopily-view--dashboard';

    container.appendChild(renderHero(viewModel, { formatters, createLaunchButton, renderKpiGrid }));

    const grid = document.createElement('div');
    grid.className = 'shopily-grid';
    const instances = ensureArray(viewModel.instances);
    grid.append(
      renderInstanceTable(mapStoreTable(instances, viewState, { formatters, handlers })),
      renderDetailPanel(mapStoreDetail(viewModel, viewState, { selectors, formatters, handlers }))
    );

    container.appendChild(grid);
    return container;
  };
>>>>>>> 8b46d245
}<|MERGE_RESOLUTION|>--- conflicted
+++ resolved
@@ -1,34 +1,6 @@
-import { renderKpiGrid } from '../../common/renderKpiGrid.js';
-import { renderInstanceTable } from '../../common/renderInstanceTable.js';
-import { renderDetailPanel } from '../../common/renderDetailPanel.js';
 import { ensureArray } from '../../../../../../core/helpers.js';
 
 const KPI_THEME = {
-<<<<<<< HEAD
-  container: 'asset-kpis shopily-metrics',
-  grid: 'asset-kpis__grid',
-  card: 'asset-kpi shopily-metric',
-  label: 'asset-kpi__label shopily-metric__label',
-  value: 'asset-kpi__value shopily-metric__value',
-  note: 'asset-kpi__note shopily-metric__note',
-  empty: 'asset-kpis__empty shopily-metrics__empty'
-};
-
-const TABLE_THEME = {
-  container: 'asset-table shopily-table-wrapper',
-  table: 'asset-table__table shopily-table',
-  headCell: 'asset-table__heading',
-  row: 'asset-table__row',
-  cell: 'asset-table__cell shopily-table__cell',
-  actionsCell: 'asset-table__cell--actions shopily-table__cell--actions',
-  actions: 'asset-table__actions shopily-table__actions',
-  actionButton: 'shopily-button shopily-button--ghost',
-  empty: 'asset-table__empty shopily-table__empty'
-};
-
-const DETAIL_THEME = {
-  container: 'asset-detail shopily-detail',
-=======
   container: 'shopily-metrics',
   grid: 'shopily-metrics__grid',
   card: 'shopily-metric',
@@ -61,36 +33,10 @@
 
 const DETAIL_THEME = {
   container: 'shopily-detail',
->>>>>>> 8b46d245
   header: 'shopily-detail__header',
   title: 'shopily-detail__title',
   subtitle: 'shopily-detail__subtitle',
   status: 'shopily-status',
-<<<<<<< HEAD
-  stats: 'asset-detail__stats shopily-stats',
-  stat: 'asset-detail__stat shopily-stats__row',
-  statLabel: 'asset-detail__stat-label',
-  statValue: 'asset-detail__stat-value',
-  statNote: 'asset-detail__stat-note',
-  sections: 'asset-detail__sections shopily-detail__sections',
-  section: 'asset-detail__section shopily-panel',
-  sectionTitle: 'asset-detail__section-title',
-  sectionBody: 'asset-detail__section-body shopily-panel__note',
-  actions: 'asset-detail__actions shopily-detail__actions',
-  actionButton: 'shopily-button shopily-button--secondary',
-  empty: 'asset-detail__empty shopily-detail__empty'
-};
-
-const TABLE_COLUMNS = [
-  { id: 'name', label: 'Store', cellClassName: 'shopily-table__cell--label', renderer: 'name' },
-  { id: 'niche', label: 'Niche', renderer: 'niche' },
-  { id: 'earnings', label: 'Daily Earnings', renderer: 'earnings' },
-  { id: 'upkeep', label: 'Upkeep', renderer: 'upkeep' },
-  { id: 'roi', label: 'ROI', renderer: 'roi' },
-  { id: 'actions', label: 'Actions', renderer: 'actions' }
-];
-
-=======
   tabs: 'shopily-detail__tabs',
   stats: 'shopily-detail__stats',
   stat: 'shopily-detail__stat',
@@ -106,15 +52,12 @@
   empty: 'shopily-detail__empty'
 };
 
->>>>>>> 8b46d245
 function describeMetricTone(value) {
   const numeric = Number(value) || 0;
   if (numeric > 0) return 'positive';
   if (numeric < 0) return 'negative';
   return 'neutral';
 }
-<<<<<<< HEAD
-=======
 
 function mapHeroMetrics(metrics = {}, formatters = {}) {
   const {
@@ -152,7 +95,6 @@
     }
   ];
 }
->>>>>>> 8b46d245
 
 function formatNicheDelta(delta, formatPercent) {
   if (delta === null || delta === undefined) return '';
@@ -162,52 +104,8 @@
   return `${icon} ${Math.abs(Math.round(numeric * 100))}%`;
 }
 
-<<<<<<< HEAD
-function createMetricItems(metrics = {}, formatters = {}) {
-  const formatCurrency = formatters.formatCurrency || (value => String(value ?? ''));
-  const formatSignedCurrency = formatters.formatSignedCurrency || (value => String(value ?? ''));
-  return [
-    {
-      id: 'totalStores',
-      label: 'Total Stores',
-      value: metrics.totalStores || 0,
-      note: 'Active & in setup',
-      tone: 'neutral'
-    },
-    {
-      id: 'dailySales',
-      label: 'Daily Sales',
-      value: formatCurrency(metrics.dailySales || 0),
-      note: 'Yesterday’s payouts',
-      tone: describeMetricTone(metrics.dailySales)
-    },
-    {
-      id: 'dailyUpkeep',
-      label: 'Daily Upkeep',
-      value: formatCurrency(metrics.dailyUpkeep || 0),
-      note: 'Cash needed each day',
-      tone: describeMetricTone(-(metrics.dailyUpkeep || 0))
-    },
-    {
-      id: 'netDaily',
-      label: 'Net / Day',
-      value: formatSignedCurrency(metrics.netDaily || 0),
-      note: 'Sales minus upkeep',
-      tone: describeMetricTone(metrics.netDaily)
-    }
-  ];
-}
-
-function renderHero(model, dependencies = {}) {
-  const {
-    formatters = {},
-    createLaunchButton = () => document.createElement('button')
-  } = dependencies;
-
-=======
 function renderHero(model, dependencies = {}) {
   const { formatters = {}, createLaunchButton = () => document.createElement('button'), renderKpiGrid } = dependencies;
->>>>>>> 8b46d245
   const hero = document.createElement('section');
   hero.className = 'shopily-hero';
 
@@ -224,184 +122,6 @@
   ctaRow.appendChild(createLaunchButton(model.launch));
 
   body.append(headline, summary, ctaRow);
-<<<<<<< HEAD
-
-  const metrics = renderKpiGrid({
-    items: createMetricItems(model.metrics, formatters),
-    theme: KPI_THEME,
-    emptyState: {
-      message: 'Launch a store to start charting sales momentum.'
-    }
-  });
-
-  hero.append(body, metrics);
-  return hero;
-}
-
-function mapTableColumns(columns = []) {
-  return columns.map(column => ({
-    id: column.id,
-    label: column.label,
-    className: 'asset-table__heading shopily-table__heading'
-  }));
-}
-
-function createNicheCell(store, formatters = {}) {
-  const formatPercent = formatters.formatPercent || (value => String(value ?? ''));
-  const wrapper = document.createElement('div');
-  wrapper.className = 'shopily-niche';
-
-  if (store.niche) {
-    const name = document.createElement('strong');
-    name.className = 'shopily-niche__name';
-    name.textContent = store.niche.name;
-
-    const trend = document.createElement('span');
-    trend.className = 'shopily-niche__trend';
-    const delta = formatNicheDelta(store.niche.delta, formatPercent);
-    trend.textContent = delta || `${formatPercent(store.niche.multiplier - 1)} boost`;
-    wrapper.append(name, trend);
-  } else {
-    wrapper.textContent = 'Unassigned';
-  }
-
-  return wrapper;
-}
-
-function createStoreRowActions(store, handlers = {}) {
-  const actions = [];
-  if (typeof handlers.onShowUpgradesForStore === 'function') {
-    actions.push({
-      id: 'upgrade',
-      label: 'Upgrade Store',
-      className: 'shopily-button shopily-button--ghost',
-      onSelect: () => handlers.onShowUpgradesForStore(store.id)
-    });
-  }
-  actions.push({
-    id: 'viewDetails',
-    label: 'View Details',
-    className: 'shopily-button shopily-button--link',
-    onSelect: () => handlers.onSelectStore?.(store.id)
-  });
-  return actions;
-}
-
-const CELL_RENDERERS = {
-  name(store) {
-    return store.label;
-  },
-  niche(store, context) {
-    return createNicheCell(store, context.formatters);
-  },
-  earnings(store, context) {
-    return (context.formatters.formatCurrency || (value => String(value ?? '')))(store.latestPayout || 0);
-  },
-  upkeep(store, context) {
-    return (context.formatters.formatCurrency || (value => String(value ?? '')))(store.maintenanceCost || 0);
-  },
-  roi(store, context) {
-    return (context.formatters.formatPercent || (value => String(value ?? '')))(store.roi);
-  }
-};
-
-function mapStoreRows(instances, state = {}, dependencies = {}) {
-  const { formatters = {}, handlers = {} } = dependencies;
-  return ensureArray(instances)
-    .filter(Boolean)
-    .map(store => {
-      const cells = TABLE_COLUMNS
-        .filter(column => column.id !== 'actions')
-        .map(column => {
-          const renderer = CELL_RENDERERS[column.renderer] || CELL_RENDERERS[column.id];
-          const content = renderer ? renderer(store, { formatters, handlers }) : store[column.id];
-          return {
-            className: column.cellClassName,
-            content: content ?? ''
-          };
-        });
-      return {
-        id: store.id,
-        isSelected: store.id === state.selectedStoreId,
-        cells,
-        actions: createStoreRowActions(store, handlers)
-      };
-    });
-}
-
-function mapDetailStats(store, formatters = {}) {
-  const formatCurrency = formatters.formatCurrency || (value => String(value ?? ''));
-  const formatSignedCurrency = formatters.formatSignedCurrency || (value => String(value ?? ''));
-  const formatPercent = formatters.formatPercent || (value => String(value ?? ''));
-  return [
-    { label: 'Latest payout', value: formatCurrency(store.latestPayout || 0) },
-    { label: 'Average / day', value: formatCurrency(store.averagePayout || 0) },
-    { label: 'Lifetime sales', value: formatCurrency(store.lifetimeIncome || 0) },
-    { label: 'Lifetime spend', value: formatCurrency(store.lifetimeSpend || 0) },
-    { label: 'Profit to date', value: formatSignedCurrency(store.profit || 0) },
-    { label: 'Lifetime ROI', value: formatPercent(store.roi) },
-    { label: 'Resale value', value: formatCurrency(store.resaleValue || 0) }
-  ];
-}
-
-function appendNode(fragment, node) {
-  if (!node) return;
-  fragment.appendChild(node);
-}
-
-function createTextElement(tag, className, text) {
-  const element = document.createElement(tag);
-  if (className) {
-    element.className = className;
-  }
-  if (text != null) {
-    element.textContent = text;
-  }
-  return element;
-}
-
-function createHealthSection(store, formatters = {}) {
-  const fragment = document.createDocumentFragment();
-  if (store.pendingIncome > 0) {
-    appendNode(fragment, createTextElement(
-      'p',
-      'shopily-panel__hint',
-      `Pending payouts: ${(formatters.formatCurrency || (value => String(value ?? '')))(store.pendingIncome)} once upkeep clears.`
-    ));
-  }
-  if (!store.maintenanceFunded) {
-    appendNode(fragment, createTextElement(
-      'p',
-      'shopily-panel__warning',
-      'Maintenance unfunded — cover daily upkeep to avoid shutdowns.'
-    ));
-  }
-  const maintenanceParts = ensureArray(store.maintenance?.parts);
-  if (maintenanceParts.length) {
-    appendNode(fragment, createTextElement(
-      'p',
-      'shopily-panel__note',
-      `Daily upkeep: ${maintenanceParts.join(' • ')}`
-    ));
-  }
-  if (!fragment.childNodes.length) {
-    return null;
-  }
-  return {
-    className: 'shopily-panel',
-    title: 'Operations',
-    content: fragment
-  };
-}
-
-function createQualitySection(store) {
-  if (!store.milestone) {
-    return null;
-  }
-  const fragment = document.createDocumentFragment();
-  if (store.qualityInfo?.description) {
-    appendNode(fragment, createTextElement('p', 'shopily-panel__note', store.qualityInfo.description));
-=======
   hero.append(body, renderKpiGrid({ items: mapHeroMetrics(model.metrics, formatters), theme: KPI_THEME }));
   return hero;
 }
@@ -575,98 +295,11 @@
     note.className = 'shopily-panel__note';
     note.textContent = instance.qualityInfo.description;
     fragment.appendChild(note);
->>>>>>> 8b46d245
   }
   const progress = document.createElement('div');
   progress.className = 'shopily-progress';
   const fill = document.createElement('div');
   fill.className = 'shopily-progress__fill';
-<<<<<<< HEAD
-  fill.style.setProperty('--shopily-progress', String((store.milestone.percent || 0) * 100));
-  progress.appendChild(fill);
-  fragment.appendChild(progress);
-  appendNode(fragment, createTextElement(
-    'p',
-    'shopily-panel__note',
-    store.milestone?.summary || 'Push quality actions to unlock the next tier.'
-  ));
-  return {
-    className: 'shopily-panel',
-    title: `Quality ${store.qualityLevel}`,
-    content: fragment
-  };
-}
-
-function createNicheSection(store, dependencies = {}) {
-  const { formatters = {}, handlers = {} } = dependencies;
-  const formatPercent = formatters.formatPercent || (value => String(value ?? ''));
-  const fragment = document.createDocumentFragment();
-
-  if (store.niche) {
-    appendNode(fragment, createTextElement('p', 'shopily-panel__lead', store.niche.name));
-    const delta = formatNicheDelta(store.niche.delta, formatPercent);
-    const boost = formatPercent(store.niche.multiplier - 1);
-    const summary = store.niche.summary || 'Trend snapshot unavailable.';
-    const extra = delta ? ` (${delta})` : boost !== '—' ? ` (${boost})` : '';
-    appendNode(fragment, createTextElement('p', 'shopily-panel__note', `${summary}${extra}`.trim()));
-  } else {
-    appendNode(fragment, createTextElement(
-      'p',
-      'shopily-panel__note',
-      'No niche assigned yet. Pick a trending lane for bonus payouts.'
-    ));
-  }
-
-  if (!store.nicheLocked && ensureArray(store.nicheOptions).length) {
-    const field = createTextElement('label', 'shopily-field', 'Assign niche');
-    const select = document.createElement('select');
-    select.className = 'shopily-select';
-    const placeholder = document.createElement('option');
-    placeholder.value = '';
-    placeholder.textContent = 'Choose a niche';
-    select.appendChild(placeholder);
-    ensureArray(store.nicheOptions).forEach(option => {
-      const optionEl = document.createElement('option');
-      optionEl.value = option.id;
-      optionEl.textContent = `${option.name} — ${formatPercent(option.multiplier - 1)} boost`;
-      select.appendChild(optionEl);
-    });
-    select.value = store.niche?.id || '';
-    select.addEventListener('change', event => {
-      const value = event.target.value || null;
-      handlers.onSelectNiche?.(store.id, value);
-    });
-    field.appendChild(select);
-    fragment.appendChild(field);
-  } else if (store.nicheLocked && store.niche) {
-    appendNode(fragment, createTextElement(
-      'p',
-      'shopily-panel__hint',
-      'Niche locked in — upgrades can refresh trend strength.'
-    ));
-  }
-
-  return {
-    className: 'shopily-panel',
-    title: 'Audience niche',
-    content: fragment
-  };
-}
-
-function createPayoutSection(store, formatters = {}) {
-  const formatCurrency = formatters.formatCurrency || (value => String(value ?? ''));
-  const formatPercent = formatters.formatPercent || (value => String(value ?? ''));
-  const fragment = document.createDocumentFragment();
-  const entries = ensureArray(store.payoutBreakdown?.entries);
-
-  if (!entries.length) {
-    appendNode(fragment, createTextElement(
-      'p',
-      'shopily-panel__note',
-      'No payout modifiers yet. Unlock upgrades and courses to stack multipliers.'
-    ));
-  } else {
-=======
   fill.style.setProperty('--shopily-progress', String((instance.milestone?.percent || 0) * 100));
   progress.appendChild(fill);
   const summary = document.createElement('p');
@@ -736,20 +369,11 @@
     note.textContent = 'No payout modifiers yet. Unlock upgrades and courses to stack multipliers.';
     fragment.appendChild(note);
   } else {
->>>>>>> 8b46d245
     const list = document.createElement('ul');
     list.className = 'shopily-list';
     entries.forEach(entry => {
       const item = document.createElement('li');
       item.className = 'shopily-list__item';
-<<<<<<< HEAD
-      const label = createTextElement('span', 'shopily-list__label', entry.label);
-      const amount = formatCurrency(entry.amount || 0);
-      const percent = entry.percent !== null && entry.percent !== undefined
-        ? ` (${formatPercent(entry.percent)})`
-        : '';
-      const value = createTextElement('span', 'shopily-list__value', `${amount}${percent}`);
-=======
       const label = document.createElement('span');
       label.className = 'shopily-list__label';
       label.textContent = entry.label;
@@ -758,42 +382,10 @@
       const amount = formatCurrency(entry.amount || 0);
       const percent = entry.percent !== null && entry.percent !== undefined ? ` (${formatPercent(entry.percent)})` : '';
       value.textContent = `${amount}${percent}`;
->>>>>>> 8b46d245
       item.append(label, value);
       list.appendChild(item);
     });
     fragment.appendChild(list);
-<<<<<<< HEAD
-  }
-
-  appendNode(fragment, createTextElement(
-    'p',
-    'shopily-panel__note',
-    `Yesterday’s total: ${formatCurrency(store.payoutBreakdown?.total || 0)}`
-  ));
-
-  return {
-    className: 'shopily-panel',
-    title: 'Payout recap',
-    content: fragment
-  };
-}
-
-function createActionSection(store, dependencies = {}) {
-  const { formatters = {}, handlers = {} } = dependencies;
-  const actions = ensureArray(store.actions);
-  if (!actions.length) {
-    return {
-      className: 'shopily-panel',
-      title: 'Quality actions',
-      content: createTextElement(
-        'p',
-        'shopily-panel__note',
-        'No actions unlocked yet. Install upgrades to expand your playbook.'
-      )
-    };
-=======
->>>>>>> 8b46d245
   }
   const total = document.createElement('p');
   total.className = 'shopily-panel__note';
@@ -802,23 +394,6 @@
   return fragment;
 }
 
-<<<<<<< HEAD
-  const formatHours = formatters.formatHours || (value => String(value ?? ''));
-  const formatCurrency = formatters.formatCurrency || (value => String(value ?? ''));
-  const list = document.createElement('ul');
-  list.className = 'shopily-action-list';
-
-  actions.forEach(action => {
-    const item = document.createElement('li');
-    item.className = 'shopily-action';
-
-    const label = createTextElement('div', 'shopily-action__label', action.label);
-    const meta = createTextElement(
-      'div',
-      'shopily-action__meta',
-      `${action.time > 0 ? formatHours(action.time) : 'Instant'} • ${action.cost > 0 ? formatCurrency(action.cost) : 'No spend'}`
-    );
-=======
 function createActionSection(instance, helpers = {}) {
   const { formatHours = value => String(value ?? ''), formatCurrency = value => String(value ?? ''), onRunAction = () => {} } = helpers;
   const fragment = document.createDocumentFragment();
@@ -843,7 +418,6 @@
     const time = action.time > 0 ? formatHours(action.time) : 'Instant';
     const cost = action.cost > 0 ? formatCurrency(action.cost) : 'No spend';
     meta.textContent = `${time} • ${cost}`;
->>>>>>> 8b46d245
     const button = document.createElement('button');
     button.type = 'button';
     button.className = 'shopily-button shopily-button--secondary';
@@ -854,31 +428,6 @@
     }
     button.addEventListener('click', () => {
       if (button.disabled) return;
-<<<<<<< HEAD
-      handlers.onRunAction?.(store.id, action.id);
-    });
-
-    item.append(label, meta, button);
-    list.appendChild(item);
-  });
-
-  return {
-    className: 'shopily-panel',
-    title: 'Quality actions',
-    content: list
-  };
-}
-
-function mapDetailSections(store, dependencies = {}) {
-  const sections = [
-    createHealthSection(store, dependencies.formatters),
-    createQualitySection(store),
-    createNicheSection(store, dependencies),
-    createPayoutSection(store, dependencies.formatters),
-    createActionSection(store, dependencies)
-  ];
-  return sections.filter(Boolean);
-=======
       onRunAction(instance.id, action.id);
     });
     item.append(label, meta, button);
@@ -973,7 +522,6 @@
     },
     sections: mapDetailSections(instance, helpers)
   };
->>>>>>> 8b46d245
 }
 
 export default function renderDashboardView(options = {}) {
@@ -986,62 +534,6 @@
     createLaunchButton = () => document.createElement('button')
   } = options;
 
-<<<<<<< HEAD
-  const container = document.createElement('section');
-  container.className = 'shopily-view shopily-view--dashboard';
-
-  container.appendChild(renderHero(model, { formatters, createLaunchButton }));
-
-  const grid = document.createElement('div');
-  grid.className = 'shopily-grid';
-
-  const rows = mapStoreRows(model.instances, state, { formatters, handlers });
-  const table = renderInstanceTable({
-    theme: TABLE_THEME,
-    columns: mapTableColumns(TABLE_COLUMNS),
-    rows,
-    selectedId: state.selectedStoreId,
-    onSelect: id => handlers.onSelectStore?.(id),
-    emptyState: {
-      message: 'No stores yet. Launch your first shop to start capturing daily sales.'
-    }
-  });
-
-  const selectedStore = typeof selectors.getSelectedStore === 'function'
-    ? selectors.getSelectedStore(state, model)
-    : null;
-
-  const detail = renderDetailPanel({
-    theme: DETAIL_THEME,
-    isEmpty: !selectedStore,
-    emptyState: {
-      title: 'Select a store',
-      message: 'Pick a storefront to inspect payouts, niches, and quality plays.'
-    },
-    header: selectedStore
-      ? {
-          title: selectedStore.label,
-          subtitle: selectedStore.pendingIncome > 0
-            ? `${(formatters.formatCurrency || (value => String(value ?? '')))(selectedStore.pendingIncome)} waiting in pending payouts.`
-            : undefined,
-          status: {
-            className: 'shopily-status',
-            dataset: { state: selectedStore.status?.id || 'setup' },
-            label: selectedStore.status?.label || 'Setup'
-          }
-        }
-      : undefined,
-    stats: selectedStore ? mapDetailStats(selectedStore, formatters) : [],
-    sections: selectedStore
-      ? mapDetailSections(selectedStore, { formatters, handlers })
-      : []
-  });
-
-  grid.append(table, detail);
-  container.appendChild(grid);
-
-  return container;
-=======
   return function renderDashboardSection(viewContext = {}) {
     const {
       model: viewModel = model,
@@ -1067,5 +559,4 @@
     container.appendChild(grid);
     return container;
   };
->>>>>>> 8b46d245
 }