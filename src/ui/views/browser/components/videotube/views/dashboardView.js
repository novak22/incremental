<<<<<<< HEAD
import { renderKpiGrid } from '../../common/renderKpiGrid.js';
import { renderInstanceTable } from '../../common/renderInstanceTable.js';

const KPI_THEME = {
  container: 'asset-kpis videotube-stats',
  grid: 'asset-kpis__grid',
  card: 'asset-kpi videotube-stats__card',
  label: 'asset-kpi__label',
  value: 'asset-kpi__value',
  note: 'asset-kpi__note',
  empty: 'asset-kpis__empty'
};

const TABLE_THEME = {
  container: 'asset-table videotube-table-wrapper',
  table: 'asset-table__table videotube-table',
  headCell: 'asset-table__heading',
  row: 'asset-table__row',
  cell: 'asset-table__cell',
  actionsCell: 'asset-table__cell--actions videotube-table__cell--actions',
  actions: 'asset-table__actions',
  actionButton: 'videotube-button videotube-button--ghost',
  empty: 'asset-table__empty videotube-table__empty'
=======
import { ensureArray } from '../../../../../../core/helpers.js';

const KPI_THEME = {
  container: 'videotube-stats',
  grid: 'videotube-stats__grid',
  card: 'videotube-stats__card',
  label: 'videotube-stats__label',
  value: 'videotube-stats__value',
  note: 'videotube-stats__note',
  empty: 'videotube-stats__empty'
>>>>>>> 8b46d245
};

const TABLE_COLUMNS = [
  { id: 'name', label: 'Video', cellClassName: 'videotube-table__cell--label', renderer: 'name' },
  { id: 'latest', label: 'Latest payout', renderer: 'latest' },
  { id: 'lifetime', label: 'Lifetime', renderer: 'lifetime' },
  { id: 'quality', label: 'Quality', renderer: 'quality' },
  { id: 'niche', label: 'Niche', renderer: 'niche' },
<<<<<<< HEAD
  { id: 'quickAction', label: 'Quick action', renderer: 'quickAction' }
];
=======
  { id: 'action', label: 'Quick action', cellClassName: 'videotube-table__cell--actions', renderer: 'action' }
];

const TABLE_THEME = {
  container: 'videotube-table-container',
  table: 'videotube-table',
  headCell: 'videotube-table__heading',
  row: 'videotube-table__row',
  cell: 'videotube-table__cell',
  actionsCell: 'videotube-table__cell--actions',
  actions: 'videotube-table__actions',
  actionButton: 'videotube-button videotube-button--ghost',
  empty: 'videotube-table__empty'
};

const DETAIL_THEME = {
  container: 'videotube-detail',
  header: 'videotube-detail__header',
  title: 'videotube-detail__title',
  status: 'videotube-status',
  tabs: 'videotube-detail__tabs',
  stats: 'videotube-detail__stats',
  stat: 'videotube-detail__stat',
  statLabel: 'videotube-detail__stat-label',
  statValue: 'videotube-detail__stat-value',
  statNote: 'videotube-detail__stat-note',
  sections: 'videotube-detail__panels',
  section: 'videotube-panel',
  sectionTitle: 'videotube-panel__title',
  sectionBody: 'videotube-panel__body',
  actions: 'videotube-detail__actions',
  actionButton: 'videotube-button',
  empty: 'videotube-detail__empty'
};

function mapStatsItems(stats = {}, helpers = {}) {
  const formatCurrency = helpers.formatCurrency || (value => String(value ?? ''));
  const formatPercent = helpers.formatPercent || (value => String(value ?? ''));
  return [
    { id: 'lifetime', label: 'Total earned', value: formatCurrency(stats.lifetime || 0) },
    { id: 'daily', label: 'Daily payout', value: formatCurrency(stats.daily || 0) },
    { id: 'active', label: 'Active uploads', value: stats.active || 0 },
    { id: 'momentum', label: 'Milestone progress', value: formatPercent(stats.milestonePercent || 0) }
  ];
}

function renderNameCell(video) {
  const wrapper = document.createElement('div');
  wrapper.className = 'videotube-table__cell--label';
  const name = document.createElement('strong');
  name.textContent = video.label;
  const status = document.createElement('span');
  status.className = 'videotube-status';
  status.textContent = video.status?.label || '';
  wrapper.append(name, status);
  return wrapper;
}
>>>>>>> 8b46d245

function renderQualityCell(video) {
  const wrapper = document.createElement('div');
  wrapper.className = 'videotube-quality';
  const level = document.createElement('span');
  level.className = 'videotube-quality__level';
  level.textContent = `Q${video.qualityLevel}`;
  const bar = document.createElement('div');
  bar.className = 'videotube-quality__bar';
  const fill = document.createElement('div');
  fill.className = 'videotube-quality__fill';
  fill.style.setProperty('--videotube-quality', String((video.milestone?.percent || 0) * 100));
  bar.appendChild(fill);
  const summary = document.createElement('span');
  summary.className = 'videotube-quality__summary';
  summary.textContent = video.milestone?.summary || 'No milestone data yet';
  wrapper.append(level, bar, summary);
  return wrapper;
}

function renderNicheBadge(video) {
  const badge = document.createElement('span');
  badge.className = 'videotube-niche';
  if (video.niche) {
    badge.textContent = video.niche.name;
    badge.dataset.tone = video.niche.label?.toLowerCase() || 'steady';
    if (video.niche.label) {
      badge.title = `${video.niche.label} • ${video.niche.summary}`;
    }
  } else {
    badge.textContent = 'No niche yet';
    badge.dataset.tone = 'idle';
  }
  return badge;
}

<<<<<<< HEAD
function createMetricItems(stats = {}, formatters = {}) {
  const formatCurrency = formatters.formatCurrency || (value => String(value ?? ''));
  const formatPercent = formatters.formatPercent || (value => String(value ?? ''));
  return [
    { id: 'lifetime', label: 'Total earned', value: formatCurrency(stats.lifetime || 0) },
    { id: 'daily', label: 'Daily payout', value: formatCurrency(stats.daily || 0) },
    { id: 'active', label: 'Active uploads', value: stats.active || 0 },
    { id: 'milestone', label: 'Milestone progress', value: formatPercent(stats.milestonePercent || 0) }
  ];
}

const CELL_RENDERERS = {
  name(video) {
    const fragment = document.createDocumentFragment();
    const name = document.createElement('strong');
    name.textContent = video.label;
    fragment.appendChild(name);
    if (video.status?.label) {
      const status = document.createElement('span');
      status.className = 'videotube-status';
      status.textContent = video.status.label;
      fragment.appendChild(status);
    }
    return fragment;
  },
  latest(video, context) {
    return (context.formatCurrency || (value => String(value ?? '')))(video.latestPayout || 0);
  },
  lifetime(video, context) {
    return (context.formatCurrency || (value => String(value ?? '')))(video.lifetimeIncome || 0);
  },
  quality(video) {
    return renderQualityCell(video);
  },
  niche(video) {
    return renderNicheBadge(video);
  },
  quickAction(video, context) {
    if (!video.quickAction) {
      return 'No actions';
    }
    const button = document.createElement('button');
    button.type = 'button';
    button.className = 'videotube-button videotube-button--ghost';
    button.textContent = video.quickAction.label;
    button.disabled = !video.quickAction.available;
    button.title = video.quickAction.available
      ? `${video.quickAction.effect} • ${(context.formatHours || (value => String(value ?? '')))(video.quickAction.time)} • ${(context.formatCurrency || (value => String(value ?? '')))(video.quickAction.cost)}`
      : video.quickAction.disabledReason || 'Locked';
    button.addEventListener('click', event => {
      event.stopPropagation();
      if (button.disabled) return;
      context.onQuickAction?.(video.id, video.quickAction.id);
    });
    return button;
  }
};

function mapVideoRows(instances = [], state = {}, dependencies = {}) {
  const {
    formatCurrency = value => String(value ?? ''),
    formatHours = value => String(value ?? ''),
    onQuickAction = () => {}
  } = dependencies;

  return (Array.isArray(instances) ? instances : [])
    .filter(Boolean)
    .map(video => {
      const cells = TABLE_COLUMNS.map(column => {
        const renderer = CELL_RENDERERS[column.renderer] || CELL_RENDERERS[column.id];
        const content = renderer
          ? renderer(video, { formatCurrency, formatHours, onQuickAction })
          : video[column.id];
        return {
          className: column.cellClassName,
          content: content ?? ''
        };
      });
      return {
        id: video.id,
        isSelected: video.id === state.selectedVideoId,
        cells
      };
    });
=======
function renderActionCell(video, helpers = {}) {
  const { formatCurrency = value => String(value ?? ''), formatHours = value => String(value ?? ''), onQuickAction } = helpers;
  if (!video.quickAction) {
    const empty = document.createElement('span');
    empty.className = 'videotube-table__action-empty';
    empty.textContent = 'No actions';
    return empty;
  }
  const button = document.createElement('button');
  button.type = 'button';
  button.className = 'videotube-button videotube-button--ghost';
  button.textContent = video.quickAction.label;
  button.disabled = !video.quickAction.available;
  button.title = video.quickAction.available
    ? `${video.quickAction.effect} • ${formatHours(video.quickAction.time)} • ${formatCurrency(video.quickAction.cost)}`
    : video.quickAction.disabledReason || 'Locked';
  button.addEventListener('click', event => {
    event.stopPropagation();
    if (button.disabled) return;
    onQuickAction?.(video.id, video.quickAction.id);
  });
  return button;
}

function mapTableColumns() {
  return TABLE_COLUMNS.map(column => ({
    id: column.id,
    label: column.label,
    className: 'videotube-table__heading'
  }));
}

function mapTableRows(instances, state, helpers = {}) {
  const formatCurrency = helpers.formatCurrency || (value => String(value ?? ''));
  const rows = [];
  const selectedId = state.selectedVideoId;
  ensureArray(instances).forEach(video => {
    const cells = [];
    TABLE_COLUMNS.forEach(column => {
      if (!column) return;
      const cell = { className: column.cellClassName };
      switch (column.renderer) {
        case 'name':
          cell.content = renderNameCell(video);
          break;
        case 'latest':
          cell.content = formatCurrency(video.latestPayout || 0);
          break;
        case 'lifetime':
          cell.content = formatCurrency(video.lifetimeIncome || 0);
          break;
        case 'quality':
          cell.content = renderQualityCell(video);
          break;
        case 'niche':
          cell.content = renderNicheBadge(video);
          break;
        case 'action':
          cell.content = renderActionCell(video, helpers);
          break;
        default:
          cell.content = video[column.id];
      }
      if (cell.content !== undefined) {
        cells.push(cell);
      }
    });
    rows.push({
      id: video.id,
      cells,
      isSelected: video.id === selectedId
    });
  });
  return rows;
}

function mapInstanceTable(instances, state, helpers = {}) {
  return {
    theme: TABLE_THEME,
    columns: mapTableColumns(),
    rows: mapTableRows(instances, state, helpers),
    selectedId: state.selectedVideoId,
    onSelect(id) {
      helpers.onSelectVideo?.(id);
    },
    emptyState: {
      message: 'No videos yet. Launch your first upload to start cashing in.'
    }
  };
}

function createQualitySection(video) {
  const fragment = document.createDocumentFragment();
  const lead = document.createElement('p');
  lead.className = 'videotube-panel__lead';
  lead.textContent = `Quality ${video.qualityLevel} • ${video.qualityInfo?.name || 'Growing audience'}`;
  const progress = document.createElement('div');
  progress.className = 'videotube-progress';
  const progressFill = document.createElement('div');
  progressFill.className = 'videotube-progress__fill';
  progressFill.style.setProperty('--videotube-progress', String((video.milestone?.percent || 0) * 100));
  progress.appendChild(progressFill);
  fragment.append(lead, progress);
  if (video.milestone?.summary) {
    const summary = document.createElement('p');
    summary.className = 'videotube-panel__note';
    summary.textContent = `${video.milestone.summary}`;
    fragment.appendChild(summary);
  }
  return fragment;
}

function createNicheSection(video) {
  const fragment = document.createDocumentFragment();
  fragment.appendChild(renderNicheBadge(video));
  if (video.niche?.summary) {
    const note = document.createElement('p');
    note.className = 'videotube-panel__note';
    note.textContent = `${video.niche.label || 'Steady'} • ${video.niche.summary}`;
    fragment.appendChild(note);
  } else if (!video.niche) {
    const hint = document.createElement('p');
    hint.className = 'videotube-panel__note';
    hint.textContent = 'Assign a niche from the detail view to boost payouts.';
    fragment.appendChild(hint);
  }
  return fragment;
}

function createActionSection(video, helpers = {}) {
  const fragment = document.createDocumentFragment();
  if (!video.quickAction) {
    const note = document.createElement('p');
    note.className = 'videotube-panel__note';
    note.textContent = 'No quick actions available yet.';
    fragment.appendChild(note);
    return fragment;
  }
  const detail = document.createElement('p');
  detail.className = 'videotube-panel__note';
  const formatCurrency = helpers.formatCurrency || (value => String(value ?? ''));
  const formatHours = helpers.formatHours || (value => String(value ?? ''));
  detail.textContent = `${video.quickAction.effect} • ${formatHours(video.quickAction.time)} • ${formatCurrency(video.quickAction.cost)}`;
  const button = document.createElement('button');
  button.type = 'button';
  button.className = 'videotube-button videotube-button--secondary';
  button.textContent = video.quickAction.label;
  button.disabled = !video.quickAction.available;
  if (video.quickAction.disabledReason) {
    button.title = video.quickAction.disabledReason;
  }
  button.addEventListener('click', () => {
    if (button.disabled) return;
    helpers.onQuickAction?.(video.id, video.quickAction.id);
  });
  fragment.append(detail, button);
  return fragment;
}

function mapDetailSections(video, helpers = {}) {
  const sections = [];
  sections.push({
    className: 'videotube-panel',
    title: 'Video stats',
    render: ({ article }) => {
      const stats = document.createElement('dl');
      stats.className = 'videotube-stats-grid';
      const formatCurrency = helpers.formatCurrency || (value => String(value ?? ''));
      const formatPercent = helpers.formatPercent || (value => String(value ?? ''));
      const entries = [
        { label: 'Latest payout', value: formatCurrency(video.latestPayout || 0) },
        { label: 'Daily average', value: formatCurrency(video.averagePayout || 0) },
        { label: 'Lifetime earned', value: formatCurrency(video.lifetimeIncome || 0) },
        { label: 'ROI', value: formatPercent(video.roi || 0) }
      ];
      entries.forEach(entry => {
        const dt = document.createElement('dt');
        dt.textContent = entry.label;
        const dd = document.createElement('dd');
        dd.textContent = entry.value;
        stats.append(dt, dd);
      });
      article.appendChild(stats);
    }
  });
  sections.push(
    {
      className: 'videotube-panel',
      title: 'Quality momentum',
      render: ({ article }) => {
        article.appendChild(createQualitySection(video));
      }
    },
    {
      className: 'videotube-panel',
      title: 'Niche focus',
      render: ({ article }) => {
        article.appendChild(createNicheSection(video));
      }
    },
    {
      className: 'videotube-panel',
      title: 'Quick action',
      render: ({ article }) => {
        article.appendChild(createActionSection(video, helpers));
      }
    }
  );
  return sections;
}

function mapDetailPanel(model, state, helpers = {}) {
  const instances = ensureArray(model.instances);
  const selected = instances.find(video => video.id === state.selectedVideoId);
  if (!selected) {
    return {
      theme: DETAIL_THEME,
      className: 'videotube-detail',
      isEmpty: true,
      emptyState: {
        message: 'Select a video to inspect payouts and momentum.'
      }
    };
  }
  return {
    theme: DETAIL_THEME,
    className: 'videotube-detail',
    header: {
      title: selected.label,
      status: {
        className: 'videotube-status',
        label: selected.status?.label || 'Active'
      }
    },
    sections: mapDetailSections(selected, helpers)
  };
>>>>>>> 8b46d245
}

export function createDashboardView(options = {}) {
  const {
    formatCurrency = value => String(value ?? ''),
    formatPercent = value => String(value ?? ''),
    formatHours = value => String(value ?? ''),
    onQuickAction,
    onSelectVideo
  } = options;

  const helpers = {
    formatCurrency,
    formatPercent,
    formatHours,
    onQuickAction,
    onSelectVideo
  };

  return function renderDashboardView(viewContext = {}) {
    const {
      model = {},
      state = {},
      renderKpiGrid,
      renderInstanceTable,
      renderDetailPanel
    } = viewContext;

    const container = document.createElement('section');
    container.className = 'videotube-view videotube-view--dashboard';

<<<<<<< HEAD
    container.appendChild(
      renderKpiGrid({
        items: createMetricItems(model.stats, { formatCurrency, formatPercent }),
        theme: KPI_THEME
      })
    );

    const rows = mapVideoRows(model.instances, state, {
      formatCurrency,
      formatHours,
      onQuickAction,
      onSelectVideo
    });

    container.appendChild(
      renderInstanceTable({
        theme: TABLE_THEME,
        columns: TABLE_COLUMNS.map(column => ({
          id: column.id,
          label: column.label,
          className: 'asset-table__heading'
        })),
        rows,
        selectedId: state.selectedVideoId,
        onSelect: id => onSelectVideo?.(id),
        emptyState: {
          message: 'No videos yet. Launch your first upload to start cashing in.'
        }
      })
=======
    container.appendChild(renderKpiGrid({ items: mapStatsItems(model.stats || {}, helpers), theme: KPI_THEME }));

    const layout = document.createElement('div');
    layout.className = 'videotube-dashboard';
    const instances = ensureArray(model.instances);
    layout.append(
      renderInstanceTable(mapInstanceTable(instances, state, helpers)),
      renderDetailPanel(mapDetailPanel(model, state, helpers))
>>>>>>> 8b46d245
    );

    container.appendChild(layout);
    return container;
  };
}

export default {
  createDashboardView
};<|MERGE_RESOLUTION|>--- conflicted
+++ resolved
@@ -1,28 +1,3 @@
-<<<<<<< HEAD
-import { renderKpiGrid } from '../../common/renderKpiGrid.js';
-import { renderInstanceTable } from '../../common/renderInstanceTable.js';
-
-const KPI_THEME = {
-  container: 'asset-kpis videotube-stats',
-  grid: 'asset-kpis__grid',
-  card: 'asset-kpi videotube-stats__card',
-  label: 'asset-kpi__label',
-  value: 'asset-kpi__value',
-  note: 'asset-kpi__note',
-  empty: 'asset-kpis__empty'
-};
-
-const TABLE_THEME = {
-  container: 'asset-table videotube-table-wrapper',
-  table: 'asset-table__table videotube-table',
-  headCell: 'asset-table__heading',
-  row: 'asset-table__row',
-  cell: 'asset-table__cell',
-  actionsCell: 'asset-table__cell--actions videotube-table__cell--actions',
-  actions: 'asset-table__actions',
-  actionButton: 'videotube-button videotube-button--ghost',
-  empty: 'asset-table__empty videotube-table__empty'
-=======
 import { ensureArray } from '../../../../../../core/helpers.js';
 
 const KPI_THEME = {
@@ -33,7 +8,6 @@
   value: 'videotube-stats__value',
   note: 'videotube-stats__note',
   empty: 'videotube-stats__empty'
->>>>>>> 8b46d245
 };
 
 const TABLE_COLUMNS = [
@@ -42,10 +16,6 @@
   { id: 'lifetime', label: 'Lifetime', renderer: 'lifetime' },
   { id: 'quality', label: 'Quality', renderer: 'quality' },
   { id: 'niche', label: 'Niche', renderer: 'niche' },
-<<<<<<< HEAD
-  { id: 'quickAction', label: 'Quick action', renderer: 'quickAction' }
-];
-=======
   { id: 'action', label: 'Quick action', cellClassName: 'videotube-table__cell--actions', renderer: 'action' }
 ];
 
@@ -103,7 +73,6 @@
   wrapper.append(name, status);
   return wrapper;
 }
->>>>>>> 8b46d245
 
 function renderQualityCell(video) {
   const wrapper = document.createElement('div');
@@ -140,92 +109,6 @@
   return badge;
 }
 
-<<<<<<< HEAD
-function createMetricItems(stats = {}, formatters = {}) {
-  const formatCurrency = formatters.formatCurrency || (value => String(value ?? ''));
-  const formatPercent = formatters.formatPercent || (value => String(value ?? ''));
-  return [
-    { id: 'lifetime', label: 'Total earned', value: formatCurrency(stats.lifetime || 0) },
-    { id: 'daily', label: 'Daily payout', value: formatCurrency(stats.daily || 0) },
-    { id: 'active', label: 'Active uploads', value: stats.active || 0 },
-    { id: 'milestone', label: 'Milestone progress', value: formatPercent(stats.milestonePercent || 0) }
-  ];
-}
-
-const CELL_RENDERERS = {
-  name(video) {
-    const fragment = document.createDocumentFragment();
-    const name = document.createElement('strong');
-    name.textContent = video.label;
-    fragment.appendChild(name);
-    if (video.status?.label) {
-      const status = document.createElement('span');
-      status.className = 'videotube-status';
-      status.textContent = video.status.label;
-      fragment.appendChild(status);
-    }
-    return fragment;
-  },
-  latest(video, context) {
-    return (context.formatCurrency || (value => String(value ?? '')))(video.latestPayout || 0);
-  },
-  lifetime(video, context) {
-    return (context.formatCurrency || (value => String(value ?? '')))(video.lifetimeIncome || 0);
-  },
-  quality(video) {
-    return renderQualityCell(video);
-  },
-  niche(video) {
-    return renderNicheBadge(video);
-  },
-  quickAction(video, context) {
-    if (!video.quickAction) {
-      return 'No actions';
-    }
-    const button = document.createElement('button');
-    button.type = 'button';
-    button.className = 'videotube-button videotube-button--ghost';
-    button.textContent = video.quickAction.label;
-    button.disabled = !video.quickAction.available;
-    button.title = video.quickAction.available
-      ? `${video.quickAction.effect} • ${(context.formatHours || (value => String(value ?? '')))(video.quickAction.time)} • ${(context.formatCurrency || (value => String(value ?? '')))(video.quickAction.cost)}`
-      : video.quickAction.disabledReason || 'Locked';
-    button.addEventListener('click', event => {
-      event.stopPropagation();
-      if (button.disabled) return;
-      context.onQuickAction?.(video.id, video.quickAction.id);
-    });
-    return button;
-  }
-};
-
-function mapVideoRows(instances = [], state = {}, dependencies = {}) {
-  const {
-    formatCurrency = value => String(value ?? ''),
-    formatHours = value => String(value ?? ''),
-    onQuickAction = () => {}
-  } = dependencies;
-
-  return (Array.isArray(instances) ? instances : [])
-    .filter(Boolean)
-    .map(video => {
-      const cells = TABLE_COLUMNS.map(column => {
-        const renderer = CELL_RENDERERS[column.renderer] || CELL_RENDERERS[column.id];
-        const content = renderer
-          ? renderer(video, { formatCurrency, formatHours, onQuickAction })
-          : video[column.id];
-        return {
-          className: column.cellClassName,
-          content: content ?? ''
-        };
-      });
-      return {
-        id: video.id,
-        isSelected: video.id === state.selectedVideoId,
-        cells
-      };
-    });
-=======
 function renderActionCell(video, helpers = {}) {
   const { formatCurrency = value => String(value ?? ''), formatHours = value => String(value ?? ''), onQuickAction } = helpers;
   if (!video.quickAction) {
@@ -462,14 +345,13 @@
     },
     sections: mapDetailSections(selected, helpers)
   };
->>>>>>> 8b46d245
 }
 
 export function createDashboardView(options = {}) {
   const {
-    formatCurrency = value => String(value ?? ''),
-    formatPercent = value => String(value ?? ''),
-    formatHours = value => String(value ?? ''),
+    formatCurrency,
+    formatPercent,
+    formatHours,
     onQuickAction,
     onSelectVideo
   } = options;
@@ -494,37 +376,6 @@
     const container = document.createElement('section');
     container.className = 'videotube-view videotube-view--dashboard';
 
-<<<<<<< HEAD
-    container.appendChild(
-      renderKpiGrid({
-        items: createMetricItems(model.stats, { formatCurrency, formatPercent }),
-        theme: KPI_THEME
-      })
-    );
-
-    const rows = mapVideoRows(model.instances, state, {
-      formatCurrency,
-      formatHours,
-      onQuickAction,
-      onSelectVideo
-    });
-
-    container.appendChild(
-      renderInstanceTable({
-        theme: TABLE_THEME,
-        columns: TABLE_COLUMNS.map(column => ({
-          id: column.id,
-          label: column.label,
-          className: 'asset-table__heading'
-        })),
-        rows,
-        selectedId: state.selectedVideoId,
-        onSelect: id => onSelectVideo?.(id),
-        emptyState: {
-          message: 'No videos yet. Launch your first upload to start cashing in.'
-        }
-      })
-=======
     container.appendChild(renderKpiGrid({ items: mapStatsItems(model.stats || {}, helpers), theme: KPI_THEME }));
 
     const layout = document.createElement('div');
@@ -533,7 +384,6 @@
     layout.append(
       renderInstanceTable(mapInstanceTable(instances, state, helpers)),
       renderDetailPanel(mapDetailPanel(model, state, helpers))
->>>>>>> 8b46d245
     );
 
     container.appendChild(layout);
