import { formatHours, formatMoney } from '../../../../core/helpers.js';
import { getPageByType } from './pageLookup.js';
import { createStat, formatRoi } from '../components/widgets.js';
import {
  createCommitmentTimeline,
  applyDeadlineTone,
  describeDeadlineLabel
} from '../components/commitmentMeters.js';

function createBadgeList(badges = []) {
  if (!Array.isArray(badges) || !badges.length) {
    return null;
  }
  const list = document.createElement('ul');
  list.className = 'browser-card__badges';
  badges.forEach(entry => {
    if (!entry) return;
    const item = document.createElement('li');
    item.className = 'browser-card__badge';
    item.textContent = entry;
    list.appendChild(item);
  });
  return list;
}

function createCardSection(title, description) {
  const section = document.createElement('section');
  section.className = 'browser-card__section';
  if (title) {
    const heading = document.createElement('h3');
    heading.className = 'browser-card__section-title';
    heading.textContent = title;
    section.appendChild(heading);
  }
  if (description) {
    const note = document.createElement('p');
    note.className = 'browser-card__section-note';
    note.textContent = description;
    section.appendChild(note);
  }
  return section;
}

function decorateUrgency(node, remainingDays) {
  if (!node) return;
  const numeric = Number(remainingDays);
  node.classList.toggle('is-critical', Number.isFinite(numeric) && numeric <= 1);
  node.classList.toggle('is-warning', Number.isFinite(numeric) && numeric > 1 && numeric <= 3);
}

function createOfferItem(offer, { upcoming = false } = {}) {
  const item = document.createElement('li');
  item.className = 'browser-card__list-item hustle-card__offer';
  if (!offer.ready || upcoming) {
    item.classList.add('is-upcoming');
  }
  decorateUrgency(item, offer.expiresIn);

  const header = document.createElement('div');
  header.className = 'hustle-card__row';
  const title = document.createElement('span');
  title.className = 'hustle-card__title';
  title.textContent = offer.label || 'Hustle offer';
  header.appendChild(title);

  if (offer.payout) {
    const payout = document.createElement('span');
    payout.className = 'hustle-card__value';
    payout.textContent = `$${formatMoney(offer.payout)}`;
    header.appendChild(payout);
  }
  item.appendChild(header);

  if (offer.description) {
    const summary = document.createElement('p');
    summary.className = 'hustle-card__description';
    summary.textContent = offer.description;
    item.appendChild(summary);
  }

  if (offer.meta) {
    const meta = document.createElement('p');
    meta.className = 'hustle-card__meta';
    meta.textContent = offer.meta;
    item.appendChild(meta);
  }

  const actions = document.createElement('div');
  actions.className = 'browser-card__actions';
  const button = document.createElement('button');
  button.type = 'button';
<<<<<<< HEAD
  const locked = Boolean(offer.locked);
  const ready = Boolean(offer.ready);
  button.className = ready
    ? 'browser-card__button browser-card__button--primary'
    : 'browser-card__button';
  if (locked) {
    button.textContent = 'Locked';
  } else if (ready) {
    button.textContent = 'Accept offer';
  } else {
    button.textContent = 'Upcoming';
  }
  button.disabled = !ready;
  if (locked && offer.unlockHint) {
    button.title = offer.unlockHint;
  }
  if (ready && typeof offer.onAccept === 'function') {
    button.addEventListener('click', () => {
      offer.onAccept();
    });
=======
  if (offer.ready && !upcoming) {
    button.className = 'browser-card__button browser-card__button--primary';
    button.textContent = 'Accept offer';
    button.disabled = false;
    if (typeof offer.onAccept === 'function') {
      button.addEventListener('click', () => {
        offer.onAccept();
      });
    }
  } else {
    button.className = 'browser-card__button';
    const days = offer.availableIn === 1 ? '1 day' : `${offer.availableIn} days`;
    button.textContent = offer.availableIn > 0 ? `Unlocks in ${days}` : 'Upcoming';
    button.disabled = true;
>>>>>>> 8096dc7e
  }
  actions.appendChild(button);

  if (locked && offer.unlockHint) {
    const note = document.createElement('p');
    note.className = 'browser-card__note';
    note.textContent = offer.unlockHint;
    actions.appendChild(note);
  }

  item.appendChild(actions);

  return item;
}

function describeCommitmentMeta(commitment) {
  const parts = [];
  if (commitment.meta) {
    parts.push(commitment.meta);
  }
  if (commitment.payoutText) {
    parts.push(commitment.payoutText);
  }
  if (commitment.remainingDays != null) {
    parts.push(describeDeadlineLabel(commitment.progress || commitment));
  }
  return parts.filter(Boolean).join(' • ');
}

function createCommitmentItem(commitment) {
  const item = document.createElement('li');
  item.className = 'browser-card__list-item hustle-card__commitment';
  applyDeadlineTone(item, commitment.progress || commitment);

  const header = document.createElement('div');
  header.className = 'hustle-card__row';
  const title = document.createElement('span');
  title.className = 'hustle-card__title';
  title.textContent = commitment.label || 'Commitment';
  header.appendChild(title);

  if (commitment.payoutText) {
    const payout = document.createElement('span');
    payout.className = 'hustle-card__value';
    payout.textContent = commitment.payoutText;
    header.appendChild(payout);
  }
  item.appendChild(header);

  if (commitment.description) {
    const summary = document.createElement('p');
    summary.className = 'hustle-card__description';
    summary.textContent = commitment.description;
    item.appendChild(summary);
  }

  const metaText = describeCommitmentMeta(commitment);
  if (metaText) {
    const meta = document.createElement('p');
    meta.className = 'hustle-card__meta';
    meta.textContent = metaText;
    item.appendChild(meta);
  }

  const timeline = createCommitmentTimeline(commitment.progress || commitment);
  if (timeline) {
    item.appendChild(timeline);
  }

  return item;
}

function createHustleCard(definition, model) {
  const card = document.createElement('article');
  card.className = 'browser-card browser-card--hustle';
  card.dataset.hustle = model.id;
  card.dataset.search = model.filters?.search || '';
  card.dataset.time = String(model.metrics?.time?.value ?? 0);
  card.dataset.payout = String(model.metrics?.payout?.value ?? 0);
  card.dataset.roi = String(model.metrics?.roi ?? 0);
  card.dataset.available = model.filters?.available ? 'true' : 'false';
  if (model.filters?.limitRemaining !== null && model.filters?.limitRemaining !== undefined) {
    card.dataset.limitRemaining = String(model.filters.limitRemaining);
  }

  const header = document.createElement('header');
  header.className = 'browser-card__header';
  const title = document.createElement('h2');
  title.className = 'browser-card__title';
  title.textContent = model.name;
  header.appendChild(title);
  card.appendChild(header);

  if (model.description) {
    const summary = document.createElement('p');
    summary.className = 'browser-card__summary';
    summary.textContent = model.description;
    card.appendChild(summary);
  }

  const badges = createBadgeList(model.badges);
  if (badges) {
    card.appendChild(badges);
  }

  const stats = document.createElement('div');
  stats.className = 'browser-card__stats';
  const payoutValue = model.metrics?.payout?.value ?? 0;
  const payoutLabel = model.metrics?.payout?.label
    || (payoutValue > 0 ? `$${formatMoney(payoutValue)}` : 'Varies');
  stats.append(
    createStat('Time', model.metrics?.time?.label || formatHours(model.metrics?.time?.value ?? 0)),
    createStat('Payout', payoutLabel),
    createStat('ROI', formatRoi(model.metrics?.roi))
  );
  card.appendChild(stats);

  const meta = document.createElement('p');
  meta.className = 'browser-card__meta';
  meta.textContent = model.requirements?.summary || 'No requirements';
  card.appendChild(meta);

  if (model.limit?.summary) {
    const limit = document.createElement('p');
    limit.className = 'browser-card__note';
    limit.textContent = model.limit.summary;
    card.appendChild(limit);
  }

  const actions = document.createElement('div');
  actions.className = 'browser-card__actions';
  const hasButton = definition.action && model.action?.label;
  if (hasButton) {
    const queueButton = document.createElement('button');
    queueButton.type = 'button';
    const variant = model.action.className === 'secondary' ? 'secondary' : 'primary';
    queueButton.className = `browser-card__button browser-card__button--${variant}`;
    queueButton.textContent = model.action.label;
    queueButton.disabled = Boolean(model.action.disabled);
    if (typeof model.action?.onClick === 'function') {
      queueButton.addEventListener('click', () => {
        if (queueButton.disabled) return;
        model.action.onClick();
      });
    }
    actions.appendChild(queueButton);
  }

  if (model.action?.guidance) {
    const note = document.createElement('p');
    note.className = 'browser-card__note';
    note.textContent = model.action.guidance;
    actions.appendChild(note);
  }

  if (actions.childElementCount > 0) {
    card.appendChild(actions);
  }

  if (Array.isArray(model.commitments) && model.commitments.length) {
    const commitmentsSection = createCardSection(
      'Active commitments',
      'Track multi-day gigs and keep their payouts on schedule.'
    );
    const list = document.createElement('ul');
    list.className = 'browser-card__list';
    model.commitments.forEach(commitment => {
      const item = createCommitmentItem(commitment);
      list.appendChild(item);
    });
    commitmentsSection.appendChild(list);
    card.appendChild(commitmentsSection);
  }

  if (Array.isArray(model.offers) && model.offers.length) {
    const offersSection = createCardSection(
      'Ready to accept',
      'Fresh hustles just landed! Grab the one that sparks your curiosity.'
    );
    const list = document.createElement('ul');
    list.className = 'browser-card__list';
    model.offers.forEach(offer => {
      const item = createOfferItem(offer);
      list.appendChild(item);
    });
    offersSection.appendChild(list);
    card.appendChild(offersSection);
  }

  if (Array.isArray(model.upcoming) && model.upcoming.length) {
    const upcomingSection = createCardSection(
      'Coming tomorrow',
      'These leads unlock with the next market refresh. Prep your pitch now!'
    );
    const list = document.createElement('ul');
    list.className = 'browser-card__list';
    model.upcoming.forEach(offer => {
      const item = createOfferItem(offer, { upcoming: true });
      list.appendChild(item);
    });
    upcomingSection.appendChild(list);
    card.appendChild(upcomingSection);
  }

  return card;
}

export default function renderHustles(context = {}, definitions = [], models = []) {
  const page = getPageByType('hustles');
  if (!page) return null;

  const refs = context.ensurePageContent?.(page, ({ body }) => {
    if (!body.querySelector('[data-role="browser-hustle-list"]')) {
      const list = document.createElement('div');
      list.className = 'browser-card-grid';
      list.dataset.role = 'browser-hustle-list';
      body.appendChild(list);
    }
  });
  if (!refs) return null;

  const list = refs.body.querySelector('[data-role="browser-hustle-list"]');
  if (!list) return null;
  list.innerHTML = '';

  const modelMap = new Map(models.map(model => [model?.id, model]));
  let availableCount = 0;
  let commitmentCount = 0;
  let upcomingCount = 0;

  definitions.forEach(definition => {
    const model = modelMap.get(definition.id);
    if (!model) return;

    if (model.filters?.available) {
      availableCount += 1;
    }

    if (Array.isArray(model.commitments)) {
      commitmentCount += model.commitments.length;
    }

    if (Array.isArray(model.upcoming)) {
      upcomingCount += model.upcoming.length;
    }

    const card = createHustleCard(definition, model);
    list.appendChild(card);
  });

  if (!list.children.length) {
    const empty = document.createElement('p');
    empty.className = 'browser-empty';
    empty.textContent = 'Queue a hustle to see it spotlighted here.';
    list.appendChild(empty);
  }

  const metaParts = [];
  if (availableCount > 0) {
    metaParts.push(`${availableCount} offer${availableCount === 1 ? '' : 's'} ready`);
  }
  if (upcomingCount > 0) {
    metaParts.push(`${upcomingCount} coming soon`);
  }
  if (commitmentCount > 0) {
    metaParts.push(`${commitmentCount} commitment${commitmentCount === 1 ? '' : 's'} active`);
  }

  const meta = metaParts.length
    ? `Fresh hustles just landed! ${metaParts.join(' • ')}`
    : 'No hustles ready yet';

  return {
    id: page.id,
    meta
  };
}<|MERGE_RESOLUTION|>--- conflicted
+++ resolved
@@ -89,29 +89,10 @@
   actions.className = 'browser-card__actions';
   const button = document.createElement('button');
   button.type = 'button';
-<<<<<<< HEAD
   const locked = Boolean(offer.locked);
-  const ready = Boolean(offer.ready);
-  button.className = ready
-    ? 'browser-card__button browser-card__button--primary'
-    : 'browser-card__button';
-  if (locked) {
-    button.textContent = 'Locked';
-  } else if (ready) {
-    button.textContent = 'Accept offer';
-  } else {
-    button.textContent = 'Upcoming';
-  }
-  button.disabled = !ready;
-  if (locked && offer.unlockHint) {
-    button.title = offer.unlockHint;
-  }
-  if (ready && typeof offer.onAccept === 'function') {
-    button.addEventListener('click', () => {
-      offer.onAccept();
-    });
-=======
-  if (offer.ready && !upcoming) {
+  const ready = Boolean(offer.ready) && !locked && !upcoming;
+
+  if (ready) {
     button.className = 'browser-card__button browser-card__button--primary';
     button.textContent = 'Accept offer';
     button.disabled = false;
@@ -122,10 +103,18 @@
     }
   } else {
     button.className = 'browser-card__button';
-    const days = offer.availableIn === 1 ? '1 day' : `${offer.availableIn} days`;
-    button.textContent = offer.availableIn > 0 ? `Unlocks in ${days}` : 'Upcoming';
-    button.disabled = true;
->>>>>>> 8096dc7e
+    if (locked) {
+      button.textContent = 'Locked';
+      button.disabled = true;
+      if (offer.unlockHint) {
+        button.title = offer.unlockHint;
+      }
+    } else {
+      const availableIn = Number.isFinite(offer.availableIn) ? offer.availableIn : null;
+      const days = availableIn === 1 ? '1 day' : `${availableIn} days`;
+      button.textContent = availableIn && availableIn > 0 ? `Unlocks in ${days}` : 'Upcoming';
+      button.disabled = true;
+    }
   }
   actions.appendChild(button);
 
