export const HOMEPAGE_ID = 'home';

export const SERVICE_PAGES = [
  {
    id: 'bankapp',
    slug: 'bank',
    label: 'BankApp',
    headline: 'BankApp Balance Center',
    tagline: 'Track cashflow, daily net, and ledger entries in one glance.',
    icon: '🏦',
    type: 'finance'
  },
  {
<<<<<<< HEAD
    id: 'yournetwork',
    slug: 'your-network',
    label: 'YourNetwork',
    headline: 'YourNetwork Professional Profile',
    tagline: 'Showcase your creator CV, highlight skills, and celebrate portfolio wins.',
    icon: '🧑‍🚀',
    type: 'profile'
=======
    id: 'trends',
    slug: 'trends',
    label: 'Trends',
    headline: 'Trends Intelligence Lab',
    tagline: 'Monitor niche momentum, payouts, and watchlist signals in one hub.',
    icon: '📈',
    type: 'trends'
>>>>>>> e2cc44f6
  },
  {
    id: 'downwork',
    slug: 'downwork',
    label: 'DownWork',
    headline: 'DownWork Hustle Exchange',
    tagline: 'Match with online gigs, pitch your services, and celebrate new wins.',
    icon: '📝',
    type: 'hustles'
  },
  {
    id: 'assets',
    slug: 'assets',
    label: 'Asset Arcade',
    headline: 'Asset Arcade Command Deck',
    tagline: 'Tend ebooks, SaaS, and evergreen earners in one upbeat hub.',
    icon: '💼',
    type: 'assets'
  },
  {
    id: 'serverhub',
    slug: 'serverhub',
    label: 'ServerHub',
    headline: 'ServerHub Cloud Control',
    tagline: 'Launch SaaS apps, monitor uptime, and tune ROI in one console.',
    icon: '☁️',
    type: 'serverhub'
  },
  {
    id: 'digishelf',
    slug: 'digishelf',
    label: 'DigiShelf',
    headline: 'DigiShelf Digital Library',
    tagline: 'Curate e-books and stock galleries in one polished workspace.',
    icon: '📚',
    type: 'digishelf'
  },
  {
    id: 'videotube',
    slug: 'videotube',
    label: 'VideoTube',
    headline: 'VideoTube Venture Studio',
    tagline: 'Schedule drops, review analytics, and amplify fans.',
    icon: '📺',
    type: 'videotube'
  },
  {
    id: 'shopily',
    slug: 'shopily',
    label: 'Shopily',
    headline: 'Shopily Storefront Studio',
    tagline: 'Launch dropshipping brands, monitor ROI, and trigger upgrades.',
    icon: '🛒',
    type: 'shopily'
  },
  {
    id: 'blogpress',
    slug: 'blogpress',
    label: 'BlogPress',
    headline: 'BlogPress Creator Console',
    tagline: 'Spin up blogs, nurture niches, and celebrate payout streaks.',
    icon: '📰',
    type: 'blogpress'
  },
  {
    id: 'shopstack',
    slug: 'shopstack',
    label: 'ShopStack',
    headline: 'ShopStack Upgrade Arcade',
    tagline: 'Install upgrades, stock products, and plan the next spike.',
    icon: '🛍️',
    type: 'upgrades'
  },
  {
    id: 'learnly',
    slug: 'learnly',
    label: 'Learnly',
    headline: 'Learnly Study Hall',
    tagline: 'Study new skills, finish tracks, and unlock perks.',
    icon: '🎓',
    type: 'education'
  }
];

export function findPageById(pageId) {
  if (pageId === HOMEPAGE_ID) {
    return {
      id: HOMEPAGE_ID,
      slug: 'home',
      label: 'Homepage',
      headline: 'Mission Control',
      tagline: 'Your empire’s launchpad with shortcuts, streaks, and story beats.',
      type: 'home'
    };
  }

  return SERVICE_PAGES.find(page => page.id === pageId) || null;
}

export function findPageBySlug(slug) {
  const normalized = String(slug || '').trim().toLowerCase();
  if (!normalized) return null;
  if (normalized === 'home' || normalized === HOMEPAGE_ID) {
    return findPageById(HOMEPAGE_ID);
  }
  return SERVICE_PAGES.find(page => page.slug === normalized || page.label.toLowerCase() === normalized) || null;
}

export function listAllPages() {
  return [findPageById(HOMEPAGE_ID), ...SERVICE_PAGES];
}<|MERGE_RESOLUTION|>--- conflicted
+++ resolved
@@ -11,7 +11,6 @@
     type: 'finance'
   },
   {
-<<<<<<< HEAD
     id: 'yournetwork',
     slug: 'your-network',
     label: 'YourNetwork',
@@ -19,7 +18,8 @@
     tagline: 'Showcase your creator CV, highlight skills, and celebrate portfolio wins.',
     icon: '🧑‍🚀',
     type: 'profile'
-=======
+  },
+  {
     id: 'trends',
     slug: 'trends',
     label: 'Trends',
@@ -27,7 +27,6 @@
     tagline: 'Monitor niche momentum, payouts, and watchlist signals in one hub.',
     icon: '📈',
     type: 'trends'
->>>>>>> e2cc44f6
   },
   {
     id: 'downwork',
