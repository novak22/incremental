--- conflicted
+++ resolved
@@ -11,7 +11,6 @@
   formatXp
 } from './skills/helpers.js';
 
-<<<<<<< HEAD
 function formatXp(value) {
   return numberFormatter.format(Math.max(0, Math.round(Number(value) || 0)));
 }
@@ -61,13 +60,11 @@
     remainingXp: remaining
   };
 }
-=======
+
 function setText(element, value) {
   if (!element) return;
   element.textContent = value;
 }
-
->>>>>>> 451b9edf
 
 function renderSummary(state, summary) {
   const target = elements.player?.summary;
