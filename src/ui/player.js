--- conflicted
+++ resolved
@@ -206,66 +206,6 @@
   });
 }
 
-<<<<<<< HEAD
-=======
-function countActiveAssets(state) {
-  return registry.assets.reduce(
-    (total, asset) => total + countActiveAssetInstances(asset.id, state),
-    0
-  );
-}
-
-function renderStats(state, summary) {
-  const player = getElement('playerNodes') || {};
-  const list = player.statsList;
-  if (!list) return;
-  list.innerHTML = '';
-
-  const assistantState = getUpgradeState('assistant', state);
-  const stats = [
-    {
-      label: 'Active ventures',
-      value: String(countActiveAssets(state))
-    },
-    {
-      label: 'Assistants on payroll',
-      value: String(Math.max(0, Number(assistantState?.count) || 0))
-    },
-    {
-      label: 'Passive earnings today',
-      value: `$${formatMoney(summary?.passiveEarnings || 0)}`
-    },
-    {
-      label: 'Daily upkeep spend',
-      value: `$${formatMoney(summary?.upkeepSpend || 0)}`
-    },
-    {
-      label: 'Active study tracks',
-      value: summary?.knowledgeInProgress
-        ? `${summary.knowledgeInProgress} active (${summary.knowledgePendingToday} waiting today)`
-        : 'None scheduled'
-    },
-    {
-      label: 'Focus booked today',
-      value: formatHours(Math.max(0, Number(state?.baseTime || 0) + Number(state?.dailyBonusTime || 0) - Number(state?.timeLeft || 0)))
-    }
-  ];
-
-  stats.forEach(entry => {
-    const item = document.createElement('li');
-    item.className = 'player-stats__item';
-    const label = document.createElement('span');
-    label.className = 'player-stats__label';
-    label.textContent = entry.label;
-    const value = document.createElement('span');
-    value.className = 'player-stats__value';
-    value.textContent = entry.value;
-    item.append(label, value);
-    list.appendChild(item);
-  });
-}
-
->>>>>>> 21d5c82a
 export function renderPlayerPanel(state, summary) {
   renderSummary(state, summary);
   renderSkillList(state);
