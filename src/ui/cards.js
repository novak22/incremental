--- conflicted
+++ resolved
@@ -1,10 +1,7 @@
 import elements from './elements.js';
 import { getState } from '../core/state.js';
-<<<<<<< HEAD
 import { attachQualityPanel, updateQualityPanel } from './quality.js';
-=======
 import { enableAssetInstanceList } from './assetInstances.js';
->>>>>>> 1b07236d
 
 const ASSET_CATEGORY_KEYS = {
   foundation: 'foundation',
