--- conflicted
+++ resolved
@@ -1,16 +1,13 @@
 import { loadRegistry } from './registryService.js';
 import { ASSETS } from './assets/index.js';
-<<<<<<< HEAD
-import { ACTIONS } from './hustles.js';
+import { ACTIONS, HUSTLE_TEMPLATES } from './hustles.js';
 import { UPGRADES } from './upgrades.js';
 
 export function loadDefaultRegistry() {
-  return loadRegistry({ actions: ACTIONS, assets: ASSETS, upgrades: UPGRADES });
-=======
-import { HUSTLE_TEMPLATES } from './hustles.js';
-import { UPGRADES } from './upgrades.js';
-
-export function loadDefaultRegistry() {
-  return loadRegistry({ assets: ASSETS, hustles: HUSTLE_TEMPLATES, upgrades: UPGRADES });
->>>>>>> a1daa669
-}
+  return loadRegistry({
+    actions: ACTIONS,
+    assets: ASSETS,
+    hustles: HUSTLE_TEMPLATES,
+    upgrades: UPGRADES
+  });
+}