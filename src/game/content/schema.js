import { ensureArray, formatHours, formatMoney, toNumber } from '../../core/helpers.js';
import { addLog } from '../../core/log.js';
import {
  countActiveAssetInstances,
  getAssetState,
  getHustleState,
  getState,
  getUpgradeState
} from '../../core/state.js';
import { getAssetDefinition, getUpgradeDefinition } from '../../core/state/registry.js';
import { executeAction } from '../actions.js';
import { addMoney, spendMoney } from '../currency.js';
import { checkDayEnd } from '../lifecycle.js';
import { recordCostContribution, recordPayoutContribution, recordTimeContribution } from '../metrics.js';
import {
  renderAssetRequirementDetail,
  summarizeAssetRequirements,
  updateAssetCardLock
} from '../requirements.js';
import { spendTime } from '../time.js';
import { awardSkillProgress } from '../skills/index.js';
import {
  buildAssetAction,
  incomeDetail,
  latestYieldDetail,
  maintenanceDetail,
  ownedDetail,
  qualityProgressDetail,
  qualitySummaryDetail,
  setupCostDetail,
  setupDetail
} from '../assets/helpers.js';
import {
  applyInstantHustleEducationBonus,
  describeInstantHustleEducationBonuses,
  formatEducationBonusSummary
} from '../educationEffects.js';
import {
  buildSlotLedger,
  describeSlotLedger,
  getAssetEffectMultiplier,
  getExclusiveConflict,
  getHustleEffectMultiplier,
  wouldExceedSlotCapacity
} from '../upgrades/effects.js';

function formatHourDetail(hours, effective) {
  if (!hours) return '⏳ Time: <strong>Instant</strong>';
  const base = formatHours(hours);
  if (Number.isFinite(Number(effective)) && Math.abs(effective - hours) > 0.01) {
    return `⏳ Time: <strong>${formatHours(effective)}</strong> (base ${base})`;
  }
  return `⏳ Time: <strong>${base}</strong>`;
}

function formatCostDetail(cost) {
  if (!cost) return null;
  return `💵 Cost: <strong>$${formatMoney(cost)}</strong>`;
}

function formatPayoutDetail(payout) {
  if (!payout || !payout.amount) return null;
  const base = `💰 Payout: <strong>$${formatMoney(payout.amount)}</strong>`;
  if (payout.delaySeconds) {
    return `${base} after ${payout.delaySeconds}s`;
  }
  return base;
}

function meetsAssetRequirements(requirements = [], state = getState()) {
  if (!requirements?.length) return true;
  return requirements.every(req => countActiveAssetInstances(req.assetId, state) >= toNumber(req.count, 1));
}

function buildMetricConfig(id, prefix, overrides = {}, defaults = {}) {
  if (overrides === false) return null;
  const key = overrides.key || defaults.key || `${prefix}:${id}:${defaults.type || prefix}`;
  const label = overrides.label || defaults.label;
  const category = overrides.category || defaults.category;
  return { key, label, category };
}

export function createAssetDefinition(config) {
  const definition = {
    ...config,
    type: 'asset',
    defaultState: config.defaultState || { instances: [] }
  };

  const detailKeys = config.detailKeys || [
    'owned',
    'setup',
    'setupCost',
    'maintenance',
    'requirements',
    'qualitySummary',
    'qualityProgress',
    'income',
    'latestYield'
  ];

  const builders = {
    owned: () => ownedDetail(definition),
    setup: () => setupDetail(definition),
    setupCost: () => setupCostDetail(definition),
    maintenance: () => maintenanceDetail(definition),
    requirements: () => renderAssetRequirementDetail(definition.id),
    qualitySummary: () => qualitySummaryDetail(definition),
    qualityProgress: () => qualityProgressDetail(definition),
    income: () => incomeDetail(definition),
    latestYield: () => latestYieldDetail(definition)
  };

  const baseDetailEntries = detailKeys.map((detail, index) => {
    if (typeof detail === 'function') {
      return { key: typeof detail.key === 'string' ? detail.key : `custom-${index}`, render: () => detail(definition) };
    }
    if (typeof detail === 'string' && builders[detail]) {
      return { key: detail, render: () => builders[detail]() };
    }
    return { key: typeof detail === 'string' ? detail : `custom-${index}`, render: () => detail };
  });

  const extraDetailEntries = (config.details || []).map((detail, index) => {
    const key = typeof detail === 'object' && detail?.key
      ? String(detail.key)
      : `extra-${index}`;
    if (typeof detail === 'function') {
      return { key, render: () => detail(definition) };
    }
    return { key, render: () => detail };
  });

  definition.detailEntries = [...baseDetailEntries, ...extraDetailEntries];
  definition.details = definition.detailEntries.map(entry => entry.render);

  definition.action = buildAssetAction(definition, config.actionLabels);

  if (config.lockCard !== false) {
    definition.cardState = (_state, card) => updateAssetCardLock(definition.id, card);
  }

  return definition;
}

function normalizeHustleMetrics(id, metrics = {}) {
  return {
    time: buildMetricConfig(id, 'hustle', metrics.time, {
      key: `hustle:${id}:time`,
      label: metrics.time?.label || 'Hustle time investment',
      category: metrics.time?.category || 'hustle'
    }),
    cost: buildMetricConfig(id, 'hustle', metrics.cost, {
      key: `hustle:${id}:cost`,
      label: metrics.cost?.label || 'Hustle spending',
      category: metrics.cost?.category || 'hustle'
    }),
    payout: buildMetricConfig(id, 'hustle', metrics.payout, {
      key: `hustle:${id}:payout`,
      label: metrics.payout?.label || 'Hustle payout',
      category: metrics.payout?.category || 'hustle'
    })
  };
}

function applyMetric(recordFn, metric, payload) {
  if (!metric) return;
  recordFn({ ...metric, ...payload });
}

export function createInstantHustle(config) {
  const metadata = {
    id: config.id,
    time: toNumber(config.time, 0),
    cost: toNumber(config.cost, 0),
    requirements: config.requirements || [],
    payout: config.payout
      ? {
          amount: toNumber(config.payout.amount, 0),
          delaySeconds: toNumber(config.payout.delaySeconds, 0) || undefined,
          grantOnAction: config.payout.grantOnAction !== false,
          logType: config.payout.logType || 'hustle',
          message: config.payout.message
        }
      : null,
    metrics: normalizeHustleMetrics(config.id, config.metrics || {}),
    skills: config.skills,
    dailyLimit: Number.isFinite(Number(config.dailyLimit)) && Number(config.dailyLimit) > 0
      ? Math.max(1, Math.floor(Number(config.dailyLimit)))
      : null
  };

  function resolveDailyUsage(state = getState(), { sync = false } = {}) {
    const hustleState = getHustleState(metadata.id, state);
    const currentDay = Number(state?.day) || 1;

    if (!metadata.dailyLimit) {
      return {
        hustleState,
        currentDay,
        limit: null,
        used: Number(hustleState.runsToday) || 0,
        remaining: null
      };
    }

    const lastRunDay = Number(hustleState.lastRunDay) || 0;
    const usedToday = lastRunDay === currentDay ? Number(hustleState.runsToday) || 0 : 0;

    if (sync && lastRunDay !== currentDay) {
      hustleState.lastRunDay = currentDay;
      hustleState.runsToday = usedToday;
    }

    return {
      hustleState,
      currentDay,
      limit: metadata.dailyLimit,
      used: usedToday,
      remaining: Math.max(0, metadata.dailyLimit - usedToday)
    };
  }

  function updateDailyUsage(state) {
    if (!metadata.dailyLimit) return null;
    const usage = resolveDailyUsage(state, { sync: true });
    const nextUsed = Math.min(metadata.dailyLimit, usage.used + 1);
    usage.hustleState.lastRunDay = usage.currentDay;
    usage.hustleState.runsToday = nextUsed;
    const remaining = Math.max(0, metadata.dailyLimit - nextUsed);
    return {
      limit: metadata.dailyLimit,
      used: nextUsed,
      remaining,
      day: usage.currentDay
    };
  }

  const definition = {
    ...config,
    type: 'hustle',
    tag: config.tag || { label: 'Instant', type: 'instant' },
    defaultState: (() => {
      const base = { ...(config.defaultState || {}) };
      if (metadata.dailyLimit) {
        if (typeof base.runsToday !== 'number') base.runsToday = 0;
        if (typeof base.lastRunDay !== 'number') base.lastRunDay = 0;
      }
      return base;
    })(),
    skills: metadata.skills
  };

  definition.tags = Array.isArray(config.tags) ? config.tags.slice() : [];

  function resolveEffectiveTime(state = getState()) {
    if (!metadata.time) return metadata.time;
    const { multiplier } = getHustleEffectMultiplier(definition, 'setup_time_mult', {
      state,
      actionType: 'setup'
    });
    const adjusted = metadata.time * (Number.isFinite(multiplier) ? multiplier : 1);
    return Number.isFinite(adjusted) ? Math.max(0, adjusted) : metadata.time;
  }

  function describeEffectiveTime() {
    return formatHourDetail(metadata.time, resolveEffectiveTime());
  }

  function applyHustlePayoutMultiplier(amount, context) {
    if (!amount) {
      return { amount: 0, multiplier: 1, sources: [] };
    }
    const { multiplier, sources } = getHustleEffectMultiplier(definition, 'payout_mult', {
      state: context.state,
      actionType: 'payout'
    });
    if (!Number.isFinite(multiplier) || multiplier === 1) {
      return { amount, multiplier: 1, sources: [] };
    }
    return { amount: amount * multiplier, multiplier, sources };
  }

  definition.dailyLimit = metadata.dailyLimit;
  definition.getDailyUsage = state => resolveDailyUsage(state, { sync: false });

  const baseDetails = [];
  if (metadata.time > 0) {
    baseDetails.push(() => describeEffectiveTime());
  }
  if (metadata.cost > 0) {
    const detail = formatCostDetail(metadata.cost);
    if (detail) baseDetails.push(() => detail);
  }
  const payoutDetail = formatPayoutDetail(metadata.payout);
  if (payoutDetail) {
    baseDetails.push(() => payoutDetail);
  }
  if (metadata.requirements.length) {
    baseDetails.push(() => `Requires: <strong>${summarizeAssetRequirements(metadata.requirements)}</strong>`);
  }

  if (metadata.dailyLimit) {
    baseDetails.push(() => {
      const usage = resolveDailyUsage(getState(), { sync: false });
      const remaining = usage?.remaining ?? metadata.dailyLimit;
      const limit = usage?.limit ?? metadata.dailyLimit;
      const status = remaining > 0
        ? `${remaining}/${limit} runs left today`
        : 'Daily limit reached today';
      return `🗓️ Daily limit: <strong>${limit} per day</strong> (${status})`;
    });
  }

  const educationDetails = describeInstantHustleEducationBonuses(config.id);

  definition.details = [...baseDetails, ...educationDetails, ...(config.details || [])];

  const actionClassName = config.actionClassName || 'primary';

  function getDisabledReason(state) {
    if (metadata.dailyLimit) {
      const usage = resolveDailyUsage(state, { sync: true });
      if (usage.remaining <= 0) {
        const runsLabel = metadata.dailyLimit === 1
          ? 'once'
          : `${metadata.dailyLimit} times`;
        return `Daily limit reached: ${definition.name} can only run ${runsLabel} per day. Fresh slots unlock tomorrow.`;
      }
    }
    const effectiveTime = resolveEffectiveTime(state);
    if (effectiveTime > 0 && state.timeLeft < effectiveTime) {
      return `You need at least ${formatHours(effectiveTime)} free before starting ${definition.name}.`;
    }
    if (metadata.cost > 0 && state.money < metadata.cost) {
      return `You need $${formatMoney(metadata.cost)} before funding ${definition.name}.`;
    }
    if (!meetsAssetRequirements(metadata.requirements, state)) {
      return `You still need: ${summarizeAssetRequirements(metadata.requirements, state)}.`;
    }
    return null;
  }

  function runHustle(context) {
    const effectiveTime = resolveEffectiveTime(context.state);
    if (effectiveTime > 0) {
      spendTime(effectiveTime);
      applyMetric(recordTimeContribution, metadata.metrics.time, { hours: effectiveTime });
    }
    if (metadata.cost > 0) {
      spendMoney(metadata.cost);
      applyMetric(recordCostContribution, metadata.metrics.cost, { amount: metadata.cost });
    }

    context.skipDefaultPayout = () => {
      context.__skipDefaultPayout = true;
    };

    config.onExecute?.(context);

    if (metadata.skills) {
      context.skillXpAwarded = awardSkillProgress({
        skills: metadata.skills,
        timeSpentHours: effectiveTime,
        moneySpent: metadata.cost,
        label: definition.name
      });
    }

    if (metadata.payout && metadata.payout.grantOnAction && !context.__skipDefaultPayout) {
      const basePayout = metadata.payout.amount;
      const { amount: finalPayout, applied: appliedBonuses } = applyInstantHustleEducationBonus({
        hustleId: metadata.id,
        baseAmount: basePayout,
        state: context.state
      });

      context.basePayout = basePayout;
      context.educationAdjustedPayout = finalPayout;
      context.appliedEducationBoosts = appliedBonuses;

      const upgradeResult = applyHustlePayoutMultiplier(finalPayout, context);
      const upgradedAmount = upgradeResult.amount;
      const roundedPayout = Math.max(0, Math.round(upgradedAmount));

      context.upgradeMultiplier = upgradeResult.multiplier;
      context.upgradeSources = upgradeResult.sources;
      context.finalPayout = roundedPayout;
      context.payoutGranted = roundedPayout;

      const template = metadata.payout.message;
      let message;
      if (typeof template === 'function') {
        message = template(context);
      } else if (template) {
        message = template;
      } else {
        const bonusNote = appliedBonuses.length ? ' Education bonus included!' : '';
        const upgradeNote = upgradeResult.sources.length ? ' Upgrades amplified the payout!' : '';
        message = `${definition.name} paid $${formatMoney(roundedPayout)}.${bonusNote}${upgradeNote}`;
      }

      addMoney(roundedPayout, message, metadata.payout.logType);
      applyMetric(recordPayoutContribution, metadata.metrics.payout, { amount: roundedPayout });

      if (appliedBonuses.length) {
        const summary = formatEducationBonusSummary(appliedBonuses);
        if (summary) {
          addLog(`Your studies kicked in: ${summary}.`, 'info');
        }
      }
    }

    const updatedUsage = updateDailyUsage(context.state);
    if (updatedUsage) {
      context.limitUsage = updatedUsage;
    }

    config.onComplete?.(context);
  }

  definition.action = {
    label: config.actionLabel || 'Run Hustle',
    className: actionClassName,
    disabled: () => {
      const state = getState();
      if (!state) return true;
      return Boolean(getDisabledReason(state));
    },
    onClick: () => {
      executeAction(() => {
        const state = getState();
        if (!state) return;
        const reason = getDisabledReason(state);
        if (reason) {
          addLog(reason, 'warning');
          return;
        }
        const context = {
          definition,
          metadata,
          state,
          payoutGranted: 0,
          __skipDefaultPayout: false
        };
        runHustle(context);
      });
      checkDayEnd();
    }
  };

  definition.metricIds = {
    time: metadata.metrics.time?.key || null,
    cost: metadata.metrics.cost?.key || null,
    payout: metadata.metrics.payout?.key || null
  };
  definition.action.metricIds = definition.action.metricIds || metadata.metrics;

  return definition;
}

function normalizeSlotMap(map) {
  if (!map || typeof map !== 'object') return null;
  const normalized = {};
  Object.entries(map).forEach(([slot, value]) => {
    const numeric = Number(value);
    if (!Number.isFinite(numeric) || numeric === 0) return;
    normalized[slot] = numeric;
  });
  return Object.keys(normalized).length ? normalized : null;
}

function formatKeyLabel(key) {
  if (!key) return '';
  return key
    .toString()
    .replace(/([a-z])([A-Z])/g, '$1 $2')
    .replace(/[_-]+/g, ' ')
    .replace(/^./, char => char.toUpperCase());
}

function formatSlotLabel(slot, amount) {
  const label = formatKeyLabel(slot);
  const value = Math.abs(Number(amount) || 0);
  const rounded = Number.isInteger(value) ? value : Number(value.toFixed(2));
  const plural = rounded === 1 ? '' : 's';
  return `${rounded} ${label} slot${plural}`;
}

function formatSlotMap(map) {
  if (!map) return '';
  return Object.entries(map)
    .map(([slot, amount]) => formatSlotLabel(slot, amount))
    .join(', ');
}

function describeTargetScope(scope) {
  if (!scope || typeof scope !== 'object') return '';
  const tags = ensureArray(scope.tags).map(tag => `#${tag}`);
  const ids = ensureArray(scope.ids);
  const families = ensureArray(scope.families).map(formatKeyLabel);
  const categories = ensureArray(scope.categories).map(formatKeyLabel);
  const fragments = [];
  if (ids.length) fragments.push(ids.join(', '));
  if (families.length) fragments.push(`${families.join(', ')} family`);
  if (categories.length) fragments.push(`${categories.join(', ')} category`);
  if (tags.length) fragments.push(tags.join(', '));
  return fragments.join(' • ');
}

function describeEffectSummary(effects, affects) {
  if (!effects || typeof effects !== 'object') return null;
  const parts = [];
  Object.entries(effects).forEach(([effect, value]) => {
    const numeric = Number(value);
    if (!Number.isFinite(numeric) || numeric === 1) return;
    const percent = Math.round((numeric - 1) * 100);
    let label;
    switch (effect) {
      case 'payout_mult':
        label = `${percent >= 0 ? '+' : ''}${percent}% payout`;
        break;
      case 'setup_time_mult':
        label = `${percent >= 0 ? '+' : ''}${percent}% setup speed`;
        break;
      case 'maint_time_mult':
        label = `${percent >= 0 ? '+' : ''}${percent}% maintenance speed`;
        break;
      case 'quality_progress_mult':
        label = `${percent >= 0 ? '+' : ''}${percent}% quality progress`;
        break;
      default:
        label = `${effect}: ${numeric}`;
    }
    const targetPieces = [];
    const assetScope = describeTargetScope(affects?.assets);
    if (assetScope) targetPieces.push(`assets (${assetScope})`);
    const hustleScope = describeTargetScope(affects?.hustles);
    if (hustleScope) targetPieces.push(`hustles (${hustleScope})`);
    const actionScope = ensureArray(affects?.actions?.types);
    if (actionScope.length) {
      targetPieces.push(`actions (${actionScope.join(', ')})`);
    }
    const targetSummary = targetPieces.length ? ` → ${targetPieces.join(' & ')}` : '';
    parts.push(`${label}${targetSummary}`);
  });
  return parts.length ? parts.join(' • ') : null;
}

function normalizeUpgradeRequirements(config = []) {
  return config.map(req => {
    if (typeof req === 'string') {
      return { type: 'upgrade', id: req };
    }
    return req;
  });
}

function upgradeRequirementMet(requirement) {
  switch (requirement.type) {
    case 'upgrade':
      return Boolean(getUpgradeState(requirement.id)?.purchased);
    case 'asset': {
      const state = getAssetState(requirement.id);
      const instances = state?.instances || [];
      if (requirement.active) {
        return instances.filter(instance => instance.status === 'active').length >= toNumber(requirement.count, 1);
      }
      return instances.length >= toNumber(requirement.count, 1);
    }
    case 'custom':
      return requirement.met ? requirement.met() : true;
    default:
      return true;
  }
}

function renderUpgradeRequirement(requirement) {
  if (requirement.detail) return requirement.detail;
  switch (requirement.type) {
    case 'upgrade': {
      const definition = getUpgradeDefinition(requirement.id);
      const label = definition?.name || requirement.id;
      return `Requires: <strong>${label}</strong>`;
    }
    case 'asset': {
      const asset = getAssetDefinition(requirement.id);
      const label = asset?.singular || asset?.name || requirement.id;
      const count = toNumber(requirement.count, 1);
      const adjective = requirement.active ? 'active ' : '';
      return `Requires: <strong>${count} ${adjective}${label}${count === 1 ? '' : 's'}</strong>`;
    }
    default:
      return 'Requires: <strong>Prerequisites</strong>';
  }
}

function upgradeRequirementsMet(requirements) {
  if (!requirements?.length) return true;
  return requirements.every(req => upgradeRequirementMet(req));
}

export function createUpgrade(config) {
  const rawRequirements = [...ensureArray(config.requires), ...ensureArray(config.prerequisites)];
  const requirements = normalizeUpgradeRequirements(rawRequirements);
  const provides = normalizeSlotMap(config.provides);
  const consumes = normalizeSlotMap(config.consumes);
  const effects = { ...(config.effects || {}) };
  const affects = {
    assets: config.affects?.assets ? { ...config.affects.assets } : {},
    hustles: config.affects?.hustles ? { ...config.affects.hustles } : {},
    actions: config.affects?.actions ? { ...config.affects.actions } : {}
  };
  const synergies = Array.isArray(config.synergies) ? config.synergies.slice() : [];
  const definition = {
    ...config,
    type: 'upgrade',
    category: config.category || null,
    family: config.family || null,
    exclusivityGroup: config.exclusivityGroup || null,
    provides,
    consumes,
    effects,
    affects,
    synergies,
    defaultState: config.defaultState || { purchased: false }
  };
  definition.requirements = requirements;

  const details = [];
  if (config.cost) {
    details.push(() => `💵 Cost: <strong>$${formatMoney(config.cost)}</strong>`);
  }
  requirements.forEach(requirement => {
    details.push(() => renderUpgradeRequirement(requirement));
  });
  if (config.unlocks) {
    details.push(() => `Unlocks: <strong>${config.unlocks}</strong>`);
  }
  if (config.boosts) {
    details.push(() => `Boosts: <strong>${config.boosts}</strong>`);
  }
  if (provides) {
    details.push(() => `🧰 Provides: <strong>${formatSlotMap(provides)}</strong>`);
  }
  if (consumes) {
    details.push(() => {
      const ledger = buildSlotLedger({ exclude: [definition.id] });
      const pieces = Object.entries(consumes).map(([slot, amount]) => {
        const summary = describeSlotLedger(slot, ledger);
        const available = summary ? Math.max(0, summary.available) : 0;
        return `${formatSlotLabel(slot, amount)} (available ${available})`;
      });
      return `🎯 Requires: <strong>${pieces.join(', ')}</strong>`;
    });
  }
  const effectSummary = describeEffectSummary(effects, affects);
  if (effectSummary) {
    details.push(() => `⚙️ Effects: <strong>${effectSummary}</strong>`);
  }
  if (definition.exclusivityGroup) {
    details.push(() => `🔒 Exclusive lane: <strong>${formatKeyLabel(definition.exclusivityGroup)}</strong>`);
  }
  definition.details = [...details, ...(config.details || [])];

  const costMetric = buildMetricConfig(config.id, 'upgrade', config.metrics?.cost, {
    key: `upgrade:${config.id}`,
    label: config.metrics?.cost?.label || `${config.name} purchase`,
    category: config.metrics?.cost?.category || 'upgrade',
    type: 'cost'
  });

  const getContext = () => {
    const state = getState();
    const upgradeState = getUpgradeState(config.id);
    const missing = requirements.filter(req => !upgradeRequirementMet(req));
    const conflict = getExclusiveConflict(definition, { state });
    const slotConflict = wouldExceedSlotCapacity(definition, { state });
    return {
      definition,
      state,
      upgradeState,
      requirements,
      missing,
      conflict,
      slotConflict
    };
  };

  const actionConfig = {
    className: config.actionClassName || 'secondary',
    label: config.actionLabel,
    labels: config.labels || {}
  };

  function computeLabel(context) {
    const fallback = `Purchase ${definition.name}`;
    if (!context.state) {
      if (typeof actionConfig.label === 'function') {
        return actionConfig.label(context) || fallback;
      }
      return actionConfig.label || fallback;
    }
    if (!config.repeatable && context.upgradeState?.purchased) {
      const purchasedLabel = actionConfig.labels.purchased;
      if (typeof purchasedLabel === 'function') {
        return purchasedLabel(context) || `${definition.name} Ready`;
      }
      return purchasedLabel || `${definition.name} Ready`;
    }
    if (context.missing.length) {
      const missingLabel = actionConfig.labels.missing;
      if (typeof missingLabel === 'function') {
        return missingLabel(context) || 'Requires Prerequisite';
      }
      return missingLabel || 'Requires Prerequisite';
    }
    if (!context.upgradeState?.purchased && context.conflict) {
      const conflictLabel = actionConfig.labels.conflict;
      if (typeof conflictLabel === 'function') {
        return conflictLabel(context) || `${context.conflict.name || 'Upgrade'} Active`;
      }
      return conflictLabel || `${context.conflict.name || 'Upgrade'} Active`;
    }
    if (!context.upgradeState?.purchased && context.slotConflict) {
      const slotLabel = actionConfig.labels.slots;
      if (typeof slotLabel === 'function') {
        return slotLabel(context) || 'No Slots Available';
      }
      return slotLabel || 'No Slots Available';
    }
    if (typeof actionConfig.label === 'function') {
      return actionConfig.label(context) || fallback;
    }
    return actionConfig.label || fallback;
  }

  function isDisabled(context) {
    if (!context.state) return true;
    if (!config.repeatable && context.upgradeState?.purchased) return true;
    if (context.missing.length) return true;
    if (!context.upgradeState?.purchased && context.conflict) return true;
    if (context.slotConflict) return true;
    if (config.cost && context.state.money < config.cost) return true;
    if (typeof config.disabled === 'function' && config.disabled(context)) return true;
    return false;
  }

  definition.action = {
    label: () => {
      const context = getContext();
      return computeLabel(context);
    },
    className: actionConfig.className,
    disabled: () => {
      const context = getContext();
      return isDisabled(context);
    },
    onClick: () => {
      executeAction(() => {
        const context = getContext();
        if (!context.state) return;
        if (isDisabled(context)) {
          let message = config.blockedMessage || 'You still need to meet the requirements first.';
          if (!context.upgradeState?.purchased && context.conflict) {
            message = `${context.conflict.name || 'Another upgrade'} already occupies this lane.`;
          } else if (context.slotConflict) {
            const ledger = buildSlotLedger({ state: context.state });
            const summary = describeSlotLedger(context.slotConflict, ledger);
            const required = consumes?.[context.slotConflict] || 1;
            const available = summary ? Math.max(0, summary.available) : 0;
            message = `You need ${formatSlotLabel(context.slotConflict, required)} available (remaining ${available}).`;
          }
          addLog(message, 'warning');
          return;
        }
        if (config.cost) {
          spendMoney(config.cost);
          applyMetric(recordCostContribution, costMetric, { amount: config.cost });
        }
        if (!config.repeatable) {
          context.upgradeState.purchased = true;
        }
        const skillLabel = typeof definition.name === 'string' ? definition.name : config.id;
        const skillXp = awardSkillProgress({
          skills: config.skills,
          moneySpent: config.cost,
          label: skillLabel,
          state: context.state
        });
        context.skillXpAwarded = skillXp;
        config.onPurchase?.(context);
        if (config.logMessage) {
          addLog(
            typeof config.logMessage === 'function' ? config.logMessage(context) : config.logMessage,
            config.logType || 'upgrade'
          );
        }
      });
      checkDayEnd();
    }
  };

  if (config.cardState || config.lockCard !== false) {
    definition.cardState = (state, card) => {
      if (typeof config.cardState === 'function') {
        config.cardState(state, card, {
          requirements,
          definition
        });
        return;
      }
      if (!card) return;
      const context = getContext();
      card.classList.toggle('locked', !config.repeatable && Boolean(context.upgradeState?.purchased));
      card.classList.toggle('requires-upgrade', context.missing.length > 0);
    };
  }

  if (config.extraContent) {
    definition.extraContent = config.extraContent;
  }
  if (config.update) {
    definition.update = config.update;
  }
  if (config.process) {
    definition.process = config.process;
  }

  return definition;
}

<<<<<<< HEAD
export function renderHustleRequirementSummary(requirements) {
  return summarizeAssetRequirements(requirements);
}
=======
export function hustleRequirementsMet(requirements) {
  return meetsAssetRequirements(requirements);
}
>>>>>>> e8830d4a
<|MERGE_RESOLUTION|>--- conflicted
+++ resolved
@@ -830,12 +830,11 @@
   return definition;
 }
 
-<<<<<<< HEAD
+
 export function renderHustleRequirementSummary(requirements) {
   return summarizeAssetRequirements(requirements);
 }
-=======
+
 export function hustleRequirementsMet(requirements) {
   return meetsAssetRequirements(requirements);
-}
->>>>>>> e8830d4a
+}