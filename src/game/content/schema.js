import { formatHours, formatMoney, toNumber } from '../../core/helpers.js';
import { addLog } from '../../core/log.js';
import {
  countActiveAssetInstances,
  getAssetDefinition,
  getAssetState,
  getState,
  getUpgradeDefinition,
  getUpgradeState
} from '../../core/state.js';
import { executeAction } from '../actions.js';
import { addMoney, spendMoney } from '../currency.js';
import { checkDayEnd } from '../lifecycle.js';
import { recordCostContribution, recordPayoutContribution, recordTimeContribution } from '../metrics.js';
import { renderAssetRequirementDetail, updateAssetCardLock } from '../requirements.js';
import { spendTime } from '../time.js';
import { awardSkillProgress } from '../skills/index.js';
import {
  buildAssetAction,
  incomeDetail,
  latestYieldDetail,
  maintenanceDetail,
  ownedDetail,
  qualityProgressDetail,
  qualitySummaryDetail,
  setupCostDetail,
  setupDetail
} from '../assets/helpers.js';
import {
  applyInstantHustleEducationBonus,
  describeInstantHustleEducationBonuses,
  formatEducationBonusSummary
} from '../educationEffects.js';

function formatHourDetail(hours) {
  if (!hours) return '⏳ Time: <strong>Instant</strong>';
  return `⏳ Time: <strong>${formatHours(hours)}</strong>`;
}

function formatCostDetail(cost) {
  if (!cost) return null;
  return `💵 Cost: <strong>$${formatMoney(cost)}</strong>`;
}

function formatPayoutDetail(payout) {
  if (!payout || !payout.amount) return null;
  const base = `💰 Payout: <strong>$${formatMoney(payout.amount)}</strong>`;
  if (payout.delaySeconds) {
    return `${base} after ${payout.delaySeconds}s`;
  }
  return base;
}

function renderRequirementSummary(requirements = [], state = getState()) {
  if (!requirements.length) return 'None';
  return requirements
    .map(req => {
      const definition = getAssetDefinition(req.assetId);
      const label = definition?.singular || definition?.name || req.assetId;
<<<<<<< HEAD
      const need = asNumber(req.count, 1);
      const have = countActiveAssetInstances(req.assetId, state);
=======
      const need = toNumber(req.count, 1);
      const have = countActiveAssets(req.assetId);
>>>>>>> db8f2c8a
      return `${label}: ${have}/${need} active`;
    })
    .join(' • ');
}

function meetsAssetRequirements(requirements = [], state = getState()) {
  if (!requirements?.length) return true;
<<<<<<< HEAD
  return requirements.every(req => countActiveAssetInstances(req.assetId, state) >= asNumber(req.count, 1));
=======
  return requirements.every(req => countActiveAssets(req.assetId) >= toNumber(req.count, 1));
>>>>>>> db8f2c8a
}

function buildMetricConfig(id, prefix, overrides = {}, defaults = {}) {
  if (overrides === false) return null;
  const key = overrides.key || defaults.key || `${prefix}:${id}:${defaults.type || prefix}`;
  const label = overrides.label || defaults.label;
  const category = overrides.category || defaults.category;
  return { key, label, category };
}

export function createAssetDefinition(config) {
  const definition = {
    ...config,
    type: 'asset',
    defaultState: config.defaultState || { instances: [] }
  };

  const detailKeys = config.detailKeys || [
    'owned',
    'setup',
    'setupCost',
    'maintenance',
    'requirements',
    'qualitySummary',
    'qualityProgress',
    'income',
    'latestYield'
  ];

  const builders = {
    owned: () => ownedDetail(definition),
    setup: () => setupDetail(definition),
    setupCost: () => setupCostDetail(definition),
    maintenance: () => maintenanceDetail(definition),
    requirements: () => renderAssetRequirementDetail(definition.id),
    qualitySummary: () => qualitySummaryDetail(definition),
    qualityProgress: () => qualityProgressDetail(definition),
    income: () => incomeDetail(definition),
    latestYield: () => latestYieldDetail(definition)
  };

  const baseDetailEntries = detailKeys.map((detail, index) => {
    if (typeof detail === 'function') {
      return { key: typeof detail.key === 'string' ? detail.key : `custom-${index}`, render: () => detail(definition) };
    }
    if (typeof detail === 'string' && builders[detail]) {
      return { key: detail, render: () => builders[detail]() };
    }
    return { key: typeof detail === 'string' ? detail : `custom-${index}`, render: () => detail };
  });

  const extraDetailEntries = (config.details || []).map((detail, index) => {
    const key = typeof detail === 'object' && detail?.key
      ? String(detail.key)
      : `extra-${index}`;
    if (typeof detail === 'function') {
      return { key, render: () => detail(definition) };
    }
    return { key, render: () => detail };
  });

  definition.detailEntries = [...baseDetailEntries, ...extraDetailEntries];
  definition.details = definition.detailEntries.map(entry => entry.render);

  definition.action = buildAssetAction(definition, config.actionLabels);

  if (config.lockCard !== false) {
    definition.cardState = (_state, card) => updateAssetCardLock(definition.id, card);
  }

  return definition;
}

function normalizeHustleMetrics(id, metrics = {}) {
  return {
    time: buildMetricConfig(id, 'hustle', metrics.time, {
      key: `hustle:${id}:time`,
      label: metrics.time?.label || 'Hustle time investment',
      category: metrics.time?.category || 'hustle'
    }),
    cost: buildMetricConfig(id, 'hustle', metrics.cost, {
      key: `hustle:${id}:cost`,
      label: metrics.cost?.label || 'Hustle spending',
      category: metrics.cost?.category || 'hustle'
    }),
    payout: buildMetricConfig(id, 'hustle', metrics.payout, {
      key: `hustle:${id}:payout`,
      label: metrics.payout?.label || 'Hustle payout',
      category: metrics.payout?.category || 'hustle'
    })
  };
}

function applyMetric(recordFn, metric, payload) {
  if (!metric) return;
  recordFn({ ...metric, ...payload });
}

export function createInstantHustle(config) {
  const metadata = {
    id: config.id,
    time: toNumber(config.time, 0),
    cost: toNumber(config.cost, 0),
    requirements: config.requirements || [],
    payout: config.payout
      ? {
          amount: toNumber(config.payout.amount, 0),
          delaySeconds: toNumber(config.payout.delaySeconds, 0) || undefined,
          grantOnAction: config.payout.grantOnAction !== false,
          logType: config.payout.logType || 'hustle',
          message: config.payout.message
        }
      : null,
    metrics: normalizeHustleMetrics(config.id, config.metrics || {}),
    skills: config.skills
  };

  const definition = {
    ...config,
    type: 'hustle',
    tag: config.tag || { label: 'Instant', type: 'instant' },
    defaultState: config.defaultState || {},
    skills: metadata.skills
  };

  const baseDetails = [];
  if (metadata.time > 0) {
    baseDetails.push(() => formatHourDetail(metadata.time));
  }
  if (metadata.cost > 0) {
    const detail = formatCostDetail(metadata.cost);
    if (detail) baseDetails.push(() => detail);
  }
  const payoutDetail = formatPayoutDetail(metadata.payout);
  if (payoutDetail) {
    baseDetails.push(() => payoutDetail);
  }
  if (metadata.requirements.length) {
    baseDetails.push(() => `Requires: <strong>${renderRequirementSummary(metadata.requirements)}</strong>`);
  }

  const educationDetails = describeInstantHustleEducationBonuses(config.id);

  definition.details = [...baseDetails, ...educationDetails, ...(config.details || [])];

  const actionClassName = config.actionClassName || 'primary';

  function getDisabledReason(state) {
    if (metadata.time > 0 && state.timeLeft < metadata.time) {
      return `You need at least ${formatHours(metadata.time)} free before starting ${definition.name}.`;
    }
    if (metadata.cost > 0 && state.money < metadata.cost) {
      return `You need $${formatMoney(metadata.cost)} before funding ${definition.name}.`;
    }
    if (!meetsAssetRequirements(metadata.requirements, state)) {
      return `You still need: ${renderRequirementSummary(metadata.requirements, state)}.`;
    }
    return null;
  }

  function runHustle(context) {
    if (metadata.time > 0) {
      spendTime(metadata.time);
      applyMetric(recordTimeContribution, metadata.metrics.time, { hours: metadata.time });
    }
    if (metadata.cost > 0) {
      spendMoney(metadata.cost);
      applyMetric(recordCostContribution, metadata.metrics.cost, { amount: metadata.cost });
    }

    context.skipDefaultPayout = () => {
      context.__skipDefaultPayout = true;
    };

    config.onExecute?.(context);

    if (metadata.skills) {
      context.skillXpAwarded = awardSkillProgress({
        skills: metadata.skills,
        timeSpentHours: metadata.time,
        moneySpent: metadata.cost,
        label: definition.name
      });
    }

    if (metadata.payout && metadata.payout.grantOnAction && !context.__skipDefaultPayout) {
      const basePayout = metadata.payout.amount;
      const { amount: finalPayout, applied: appliedBonuses } = applyInstantHustleEducationBonus({
        hustleId: metadata.id,
        baseAmount: basePayout,
        state: context.state
      });

      context.basePayout = basePayout;
      context.finalPayout = finalPayout;
      context.appliedEducationBoosts = appliedBonuses;
      context.payoutGranted = finalPayout;

      const template = metadata.payout.message;
      let message;
      if (typeof template === 'function') {
        message = template(context);
      } else if (template) {
        message = template;
      } else {
        const bonusNote = appliedBonuses.length ? ' Education bonus included!' : '';
        message = `${definition.name} paid $${formatMoney(finalPayout)}.${bonusNote}`;
      }

      addMoney(finalPayout, message, metadata.payout.logType);
      applyMetric(recordPayoutContribution, metadata.metrics.payout, { amount: finalPayout });

      if (appliedBonuses.length) {
        const summary = formatEducationBonusSummary(appliedBonuses);
        if (summary) {
          addLog(`Your studies kicked in: ${summary}.`, 'info');
        }
      }
    }

    config.onComplete?.(context);
  }

  definition.action = {
    label: config.actionLabel || 'Run Hustle',
    className: actionClassName,
    disabled: () => {
      const state = getState();
      if (!state) return true;
      return Boolean(getDisabledReason(state));
    },
    onClick: () => {
      executeAction(() => {
        const state = getState();
        if (!state) return;
        const reason = getDisabledReason(state);
        if (reason) {
          addLog(reason, 'warning');
          return;
        }
        const context = {
          definition,
          metadata,
          state,
          payoutGranted: 0,
          __skipDefaultPayout: false
        };
        runHustle(context);
      });
      checkDayEnd();
    }
  };

  definition.metricIds = {
    time: metadata.metrics.time?.key || null,
    cost: metadata.metrics.cost?.key || null,
    payout: metadata.metrics.payout?.key || null
  };
  definition.action.metricIds = definition.action.metricIds || metadata.metrics;

  return definition;
}

function normalizeUpgradeRequirements(config = []) {
  return config.map(req => {
    if (typeof req === 'string') {
      return { type: 'upgrade', id: req };
    }
    return req;
  });
}

function upgradeRequirementMet(requirement) {
  switch (requirement.type) {
    case 'upgrade':
      return Boolean(getUpgradeState(requirement.id)?.purchased);
    case 'asset': {
      const state = getAssetState(requirement.id);
      const instances = state?.instances || [];
      if (requirement.active) {
        return instances.filter(instance => instance.status === 'active').length >= toNumber(requirement.count, 1);
      }
      return instances.length >= toNumber(requirement.count, 1);
    }
    case 'custom':
      return requirement.met ? requirement.met() : true;
    default:
      return true;
  }
}

function renderUpgradeRequirement(requirement) {
  if (requirement.detail) return requirement.detail;
  switch (requirement.type) {
    case 'upgrade': {
      const definition = getUpgradeDefinition(requirement.id);
      const label = definition?.name || requirement.id;
      return `Requires: <strong>${label}</strong>`;
    }
    case 'asset': {
      const asset = getAssetDefinition(requirement.id);
      const label = asset?.singular || asset?.name || requirement.id;
      const count = toNumber(requirement.count, 1);
      const adjective = requirement.active ? 'active ' : '';
      return `Requires: <strong>${count} ${adjective}${label}${count === 1 ? '' : 's'}</strong>`;
    }
    default:
      return 'Requires: <strong>Prerequisites</strong>';
  }
}

function upgradeRequirementsMet(requirements) {
  if (!requirements?.length) return true;
  return requirements.every(req => upgradeRequirementMet(req));
}

export function createUpgrade(config) {
  const requirements = normalizeUpgradeRequirements(config.requires || []);
  const definition = {
    ...config,
    type: 'upgrade',
    defaultState: config.defaultState || { purchased: false }
  };
  definition.requirements = requirements;

  const details = [];
  if (config.cost) {
    details.push(() => `💵 Cost: <strong>$${formatMoney(config.cost)}</strong>`);
  }
  requirements.forEach(requirement => {
    details.push(() => renderUpgradeRequirement(requirement));
  });
  if (config.unlocks) {
    details.push(() => `Unlocks: <strong>${config.unlocks}</strong>`);
  }
  if (config.boosts) {
    details.push(() => `Boosts: <strong>${config.boosts}</strong>`);
  }
  definition.details = [...details, ...(config.details || [])];

  const costMetric = buildMetricConfig(config.id, 'upgrade', config.metrics?.cost, {
    key: `upgrade:${config.id}`,
    label: config.metrics?.cost?.label || `${config.name} purchase`,
    category: config.metrics?.cost?.category || 'upgrade',
    type: 'cost'
  });

  const getContext = () => {
    const state = getState();
    const upgradeState = getUpgradeState(config.id);
    const missing = requirements.filter(req => !upgradeRequirementMet(req));
    return {
      definition,
      state,
      upgradeState,
      requirements,
      missing
    };
  };

  const actionConfig = {
    className: config.actionClassName || 'secondary',
    label: config.actionLabel,
    labels: config.labels || {}
  };

  function computeLabel(context) {
    const fallback = `Purchase ${definition.name}`;
    if (!context.state) {
      if (typeof actionConfig.label === 'function') {
        return actionConfig.label(context) || fallback;
      }
      return actionConfig.label || fallback;
    }
    if (!config.repeatable && context.upgradeState?.purchased) {
      const purchasedLabel = actionConfig.labels.purchased;
      if (typeof purchasedLabel === 'function') {
        return purchasedLabel(context) || `${definition.name} Ready`;
      }
      return purchasedLabel || `${definition.name} Ready`;
    }
    if (context.missing.length) {
      const missingLabel = actionConfig.labels.missing;
      if (typeof missingLabel === 'function') {
        return missingLabel(context) || 'Requires Prerequisite';
      }
      return missingLabel || 'Requires Prerequisite';
    }
    if (typeof actionConfig.label === 'function') {
      return actionConfig.label(context) || fallback;
    }
    return actionConfig.label || fallback;
  }

  function isDisabled(context) {
    if (!context.state) return true;
    if (!config.repeatable && context.upgradeState?.purchased) return true;
    if (context.missing.length) return true;
    if (config.cost && context.state.money < config.cost) return true;
    if (typeof config.disabled === 'function' && config.disabled(context)) return true;
    return false;
  }

  definition.action = {
    label: () => {
      const context = getContext();
      return computeLabel(context);
    },
    className: actionConfig.className,
    disabled: () => {
      const context = getContext();
      return isDisabled(context);
    },
    onClick: () => {
      executeAction(() => {
        const context = getContext();
        if (!context.state) return;
        if (isDisabled(context)) {
          addLog(config.blockedMessage || 'You still need to meet the requirements first.', 'warning');
          return;
        }
        if (config.cost) {
          spendMoney(config.cost);
          applyMetric(recordCostContribution, costMetric, { amount: config.cost });
        }
        if (!config.repeatable) {
          context.upgradeState.purchased = true;
        }
        const skillLabel = typeof definition.name === 'string' ? definition.name : config.id;
        const skillXp = awardSkillProgress({
          skills: config.skills,
          moneySpent: config.cost,
          label: skillLabel,
          state: context.state
        });
        context.skillXpAwarded = skillXp;
        config.onPurchase?.(context);
        if (config.logMessage) {
          addLog(
            typeof config.logMessage === 'function' ? config.logMessage(context) : config.logMessage,
            config.logType || 'upgrade'
          );
        }
      });
      checkDayEnd();
    }
  };

  if (config.cardState || config.lockCard !== false) {
    definition.cardState = (state, card) => {
      if (typeof config.cardState === 'function') {
        config.cardState(state, card, {
          requirements,
          definition
        });
        return;
      }
      if (!card) return;
      const context = getContext();
      card.classList.toggle('locked', !config.repeatable && Boolean(context.upgradeState?.purchased));
      card.classList.toggle('requires-upgrade', context.missing.length > 0);
    };
  }

  if (config.extraContent) {
    definition.extraContent = config.extraContent;
  }
  if (config.update) {
    definition.update = config.update;
  }
  if (config.process) {
    definition.process = config.process;
  }

  return definition;
}

export function renderHustleRequirementSummary(requirements) {
  return renderRequirementSummary(requirements);
}

export function hustleRequirementsMet(requirements) {
  return meetsAssetRequirements(requirements);
}<|MERGE_RESOLUTION|>--- conflicted
+++ resolved
@@ -57,13 +57,8 @@
     .map(req => {
       const definition = getAssetDefinition(req.assetId);
       const label = definition?.singular || definition?.name || req.assetId;
-<<<<<<< HEAD
       const need = asNumber(req.count, 1);
       const have = countActiveAssetInstances(req.assetId, state);
-=======
-      const need = toNumber(req.count, 1);
-      const have = countActiveAssets(req.assetId);
->>>>>>> db8f2c8a
       return `${label}: ${have}/${need} active`;
     })
     .join(' • ');
@@ -71,11 +66,7 @@
 
 function meetsAssetRequirements(requirements = [], state = getState()) {
   if (!requirements?.length) return true;
-<<<<<<< HEAD
   return requirements.every(req => countActiveAssetInstances(req.assetId, state) >= asNumber(req.count, 1));
-=======
-  return requirements.every(req => countActiveAssets(req.assetId) >= toNumber(req.count, 1));
->>>>>>> db8f2c8a
 }
 
 function buildMetricConfig(id, prefix, overrides = {}, defaults = {}) {
