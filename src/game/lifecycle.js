import { addLog } from '../core/log.js';
import { getState, getUpgradeState } from '../core/state.js';
import { saveState } from '../core/storage.js';
<<<<<<< HEAD
import { allocateAssetMaintenance, closeOutDay } from './assets/index.js';
=======
import { allocateAssetMaintenance, closeOutDay } from './assets.js';
import { processAssistantPayroll } from './assistant.js';
>>>>>>> de40cd9a
import { getTimeCap } from './time.js';
import { updateUI } from '../ui/update.js';
import { advanceKnowledgeTracks } from './requirements.js';

export function endDay(auto = false) {
  const state = getState();
  if (!state) return;

  closeOutDay();
  advanceKnowledgeTracks();
  const message = auto
    ? 'You ran out of time. The grind resets tomorrow.'
    : 'You called it a day. Fresh hustle awaits tomorrow.';
  addLog(`${message} Day ${state.day + 1} begins with renewed energy.`, 'info');
  state.day += 1;
  state.dailyBonusTime = 0;
  getUpgradeState('coffee').usedToday = 0;
  state.timeLeft = getTimeCap();
  processAssistantPayroll();
  allocateAssetMaintenance();
  updateUI();
  saveState();
}

export function checkDayEnd() {
  const state = getState();
  if (!state) return;
  if (state.timeLeft <= 0) {
    state.timeLeft = 0;
    updateUI();
    setTimeout(() => endDay(true), 400);
  }
}<|MERGE_RESOLUTION|>--- conflicted
+++ resolved
@@ -1,12 +1,8 @@
 import { addLog } from '../core/log.js';
 import { getState, getUpgradeState } from '../core/state.js';
 import { saveState } from '../core/storage.js';
-<<<<<<< HEAD
 import { allocateAssetMaintenance, closeOutDay } from './assets/index.js';
-=======
-import { allocateAssetMaintenance, closeOutDay } from './assets.js';
 import { processAssistantPayroll } from './assistant.js';
->>>>>>> de40cd9a
 import { getTimeCap } from './time.js';
 import { updateUI } from '../ui/update.js';
 import { advanceKnowledgeTracks } from './requirements.js';
