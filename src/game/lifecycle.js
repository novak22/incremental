--- conflicted
+++ resolved
@@ -13,11 +13,8 @@
 import { ensureDailyOffersForDay } from './hustles.js';
 import { getRegistrySnapshot } from '../core/state/registry.js';
 import { accumulateAssetVisits } from './assets/visits.js';
-<<<<<<< HEAD
 import { registerDayEndChecker } from './time/dayEndScheduler.js';
-=======
 import { getSaveState } from './storageProvider.js';
->>>>>>> 0647bc71
 
 function flushUiWithFallback(fallbackToFull = false) {
   const flushed = flushDirty();
