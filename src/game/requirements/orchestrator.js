<<<<<<< HEAD
import { formatList, formatMoney } from '../../core/helpers.js';
=======
import { formatHours, formatList } from '../../core/helpers.js';
>>>>>>> 9883eb57
import { markDirty } from '../../core/events/invalidationBus.js';
import { createStudyEnrollment } from './orchestrator/studyEnrollment.js';
import { createMarketSeatManager } from './orchestrator/marketSeats.js';
import { createTuitionLogging } from './orchestrator/tuitionLogging.js';
export const STUDY_DIRTY_SECTIONS = Object.freeze(['cards', 'dashboard', 'player']);

export function createRequirementsOrchestrator({
  getState,
  getActionState,
  getActionDefinition,
  abandonActionInstance,
  getKnowledgeProgress,
  knowledgeTracks,
  addLog
}) {
  function getStudyActionId(trackId) {
    return `study-${trackId}`;
  }

  function getStudyActionSnapshot(trackId, state = getState()) {
    if (!state) {
      return { entry: null, instances: [], active: null, completed: null };
    }

    const entry = getActionState(getStudyActionId(trackId), state);
    const instances = Array.isArray(entry?.instances) ? entry.instances : [];
    const active = instances.find(instance => instance?.accepted && !instance?.completed) || null;
    const completed = instances.find(instance => instance?.completed) || null;

    return { entry, instances, active, completed };
  }

  function removeActiveStudyInstance(trackId, state = getState()) {
    const workingState = state || getState();
    if (!workingState) return false;
    const definition = getActionDefinition(getStudyActionId(trackId));
    if (!definition) return false;

    const { active } = getStudyActionSnapshot(trackId, workingState);
    if (!active) return false;

    return abandonActionInstance(definition, active.id, { state: workingState });
  }

  function evaluateStudyProgress(track, state = getState()) {
    const progress = getKnowledgeProgress(track.id, state);
    const { active, completed } = getStudyActionSnapshot(track.id, state);
    const source = active?.progress || completed?.progress || progress || {};
    const hoursPerDay = Number(track.hoursPerDay) || Number(source?.hoursPerDay) || 0;
    const daysRequired = Number(track.days) || Number(source?.daysRequired) || 0;
    const dayKey = Number(state?.day);

    let studiedToday = false;
    if (Number.isFinite(dayKey)) {
      const logSource = source?.dailyLog || progress?.dailyLog || {};
      const logged = Number(logSource[dayKey]) || 0;
      const threshold = hoursPerDay > 0 ? hoursPerDay - 0.0001 : 0.1;
      studiedToday = logged >= threshold;
    }

    const resolvedDaysCompleted = source?.daysCompleted ?? progress?.daysCompleted;
    const daysCompleted = Math.min(daysRequired || Infinity, Number(resolvedDaysCompleted) || 0);
    const completedFlag = Boolean(completed?.completed || source?.completed);

    return {
      progress,
      studiedToday,
      daysCompleted,
      completedFlag,
      activeInstance: active,
      completedInstance: completed
    };
  }

<<<<<<< HEAD
  function enrollInKnowledgeTrack(id) {
    const state = getState();
    const track = knowledgeTracks[id];
    if (!state || !track) return { success: false, reason: 'missing' };

    const progress = getKnowledgeProgress(id);
    if (progress.completed) {
      addLog(`${track.name} is already complete. Grab a celebratory pastry instead.`, 'info');
      return { success: false, reason: 'completed' };
    }
    if (progress.enrolled) {
      addLog(`You're already enrolled in ${track.name}.`, 'info');
      return { success: false, reason: 'enrolled' };
    }

    const tuition = Number(track.tuition) || 0;
    if (tuition > 0 && state.money < tuition) {
      addLog(`You need $${formatMoney(tuition)} ready to enroll in ${track.name}.`, 'warning');
      return { success: false, reason: 'money' };
    }

    const definitionId = getStudyActionId(track.id);
    const currentDay = Math.max(1, Math.floor(Number(state.day) || 1));

    ensureDailyOffersForDay({ state });

    const marketOffers = getAvailableOffers(state, { includeUpcoming: true }).filter(offer => {
      return offer.definitionId === definitionId && offer.claimed !== true;
    });

    const availableOffer = marketOffers
      .filter(offer => offer.availableOnDay <= currentDay)
      .sort((a, b) => a.availableOnDay - b.availableOnDay)[0] || null;
    const upcomingOffer = marketOffers
      .filter(offer => offer.availableOnDay > currentDay)
      .sort((a, b) => a.availableOnDay - b.availableOnDay)[0] || null;

    if (!availableOffer) {
      if (upcomingOffer) {
        addLog(
          `${track.name} opens new seats on day ${upcomingOffer.availableOnDay}. Save the date!`,
          'info'
        );
      } else {
        addLog(`Seats for ${track.name} are booked today. Check back tomorrow!`, 'warning');
      }
      return { success: false, reason: 'no_offer' };
    }

    const accepted = acceptHustleOffer(availableOffer, { state });
    if (!accepted) {
      addLog(`Someone else snagged the last seat in ${track.name} moments before you.`, 'warning');
      return { success: false, reason: 'claim_failed' };
    }

    return { success: true, offer: accepted };
  }

  function dropKnowledgeTrack(id) {
    const state = getState();
    const track = knowledgeTracks[id];
    if (!state || !track) {
      return { success: false, reason: 'missing' };
    }

    const progress = getKnowledgeProgress(id, state);
    if (!progress.enrolled || progress.completed) {
      addLog(`You're not currently enrolled in ${track.name}.`, 'info');
      return { success: false, reason: 'not_enrolled' };
    }

    progress.enrolled = false;
    progress.studiedToday = false;
    progress.enrolledOnDay = null;

    removeActiveStudyInstance(id, state);

    const claimedStudyOffers = getClaimedOffers(state, { includeExpired: true })
      .filter(entry => entry?.metadata?.studyTrackId === track.id);

    for (const offer of claimedStudyOffers) {
      releaseClaimedHustleOffer({ offerId: offer.offerId, acceptedId: offer.id }, { state });
    }

    addLog(`You dropped ${track.name}. Tuition stays paid, but your schedule opens back up.`, 'warning');

    markDirty(STUDY_DIRTY_SECTIONS);

    return { success: true };
  }
=======
  const seatManager = createMarketSeatManager({ getState, addLog });
  const tuitionLogging = createTuitionLogging({ spendMoney, recordCostContribution, addLog });
  const { enrollInKnowledgeTrack, dropKnowledgeTrack } = createStudyEnrollment({
    getState,
    getKnowledgeProgress,
    knowledgeTracks,
    addLog,
    markDirty,
    seatManager,
    tuitionLogging,
    getStudyActionId,
    removeActiveStudyInstance,
    STUDY_DIRTY_SECTIONS
  });
>>>>>>> 9883eb57

  function allocateDailyStudy({ trackIds, triggeredByEnrollment = false } = {}) {
    const state = getState();
    if (!state) return;

    const tracks = trackIds
      ? trackIds.map(id => knowledgeTracks[id]).filter(Boolean)
      : Object.values(knowledgeTracks);

    if (!tracks.length) return;

    const celebrated = [];
    const awaiting = [];
    let dirty = false;

    for (const track of tracks) {
      const { progress, studiedToday } = evaluateStudyProgress(track, state);
      if (!progress) continue;

      const isActive = Boolean(progress.enrolled && !progress.completed);
      const nextStudied = Boolean(studiedToday && isActive);

      if (progress.studiedToday !== nextStudied) {
        progress.studiedToday = nextStudied;
        dirty = true;
      }

      if (!isActive) continue;

      if (nextStudied) {
        celebrated.push(track.name);
      } else if (!triggeredByEnrollment) {
        awaiting.push(track.name);
      }
    }

    if (!triggeredByEnrollment && celebrated.length) {
      addLog(`Study time logged for ${formatList(celebrated)}. Keep that momentum going!`, 'info');
    }

    if (!triggeredByEnrollment && awaiting.length) {
      addLog(`${formatList(awaiting)} still need study hours logged today.`, 'warning');
    }

    if (dirty) {
      markDirty(STUDY_DIRTY_SECTIONS);
    }
  }

  function advanceKnowledgeTracks() {
    const state = getState();
    if (!state) return;

    const awaiting = [];
    let dirty = false;

    Object.entries(state.progress.knowledge || {}).forEach(([id, progress]) => {
      const track = knowledgeTracks[id];
      if (!track) {
        if (progress) {
          progress.studiedToday = false;
        }
        return;
      }

      const { studiedToday, daysCompleted, completedFlag, activeInstance, completedInstance } =
        evaluateStudyProgress(track, state);
      const isActive = Boolean(activeInstance && progress.enrolled && !progress.completed);

      const previousDaysCompleted = Number(progress.daysCompleted) || 0;
      const nextDaysCompleted = Math.min(track.days, daysCompleted);

      if (progress.daysCompleted !== nextDaysCompleted) {
        progress.daysCompleted = nextDaysCompleted;
        dirty = true;
      }

      if (progress.totalDays !== track.days) {
        progress.totalDays = track.days;
        dirty = true;
      }

      if (progress.hoursPerDay !== track.hoursPerDay) {
        progress.hoursPerDay = track.hoursPerDay;
        dirty = true;
      }

      const participated = Boolean(studiedToday && isActive);
      const advancedToday = nextDaysCompleted > previousDaysCompleted;
      const nextStudiedToday = advancedToday ? false : participated;

      if (progress.studiedToday !== nextStudiedToday) {
        progress.studiedToday = nextStudiedToday;
        dirty = true;
      }

      if (completedFlag) {
        if (!progress.completed) {
          progress.completed = true;
          progress.enrolled = false;
          progress.studiedToday = false;
          dirty = true;
        }
      } else if (isActive && !participated) {
        awaiting.push(track.name);
      }

      if (!isActive && !completedFlag) {
        progress.studiedToday = false;
      }

      if (completedInstance?.completedOnDay && progress.completedOnDay !== completedInstance.completedOnDay) {
        progress.completedOnDay = completedInstance.completedOnDay;
        dirty = true;
      }
    });

    if (awaiting.length) {
      addLog(`${formatList(awaiting)} did not get study hours logged today. Progress pauses until you dive back in.`, 'warning');
    }

    if (dirty || awaiting.length) {
      markDirty(STUDY_DIRTY_SECTIONS);
    }
  }

  return {
    enrollInKnowledgeTrack,
    dropKnowledgeTrack,
    allocateDailyStudy,
    advanceKnowledgeTracks
  };
}
<|MERGE_RESOLUTION|>--- conflicted
+++ resolved
@@ -1,9 +1,7 @@
-<<<<<<< HEAD
-import { formatList, formatMoney } from '../../core/helpers.js';
-=======
-import { formatHours, formatList } from '../../core/helpers.js';
->>>>>>> 9883eb57
+import { formatList } from '../../core/helpers.js';
 import { markDirty } from '../../core/events/invalidationBus.js';
+import { spendMoney as spendMoneyDefault } from '../currency.js';
+import { recordCostContribution as recordCostContributionDefault } from '../metrics.js';
 import { createStudyEnrollment } from './orchestrator/studyEnrollment.js';
 import { createMarketSeatManager } from './orchestrator/marketSeats.js';
 import { createTuitionLogging } from './orchestrator/tuitionLogging.js';
@@ -16,7 +14,9 @@
   abandonActionInstance,
   getKnowledgeProgress,
   knowledgeTracks,
-  addLog
+  addLog,
+  spendMoney = spendMoneyDefault,
+  recordCostContribution = recordCostContributionDefault
 }) {
   function getStudyActionId(trackId) {
     return `study-${trackId}`;
@@ -77,98 +77,6 @@
     };
   }
 
-<<<<<<< HEAD
-  function enrollInKnowledgeTrack(id) {
-    const state = getState();
-    const track = knowledgeTracks[id];
-    if (!state || !track) return { success: false, reason: 'missing' };
-
-    const progress = getKnowledgeProgress(id);
-    if (progress.completed) {
-      addLog(`${track.name} is already complete. Grab a celebratory pastry instead.`, 'info');
-      return { success: false, reason: 'completed' };
-    }
-    if (progress.enrolled) {
-      addLog(`You're already enrolled in ${track.name}.`, 'info');
-      return { success: false, reason: 'enrolled' };
-    }
-
-    const tuition = Number(track.tuition) || 0;
-    if (tuition > 0 && state.money < tuition) {
-      addLog(`You need $${formatMoney(tuition)} ready to enroll in ${track.name}.`, 'warning');
-      return { success: false, reason: 'money' };
-    }
-
-    const definitionId = getStudyActionId(track.id);
-    const currentDay = Math.max(1, Math.floor(Number(state.day) || 1));
-
-    ensureDailyOffersForDay({ state });
-
-    const marketOffers = getAvailableOffers(state, { includeUpcoming: true }).filter(offer => {
-      return offer.definitionId === definitionId && offer.claimed !== true;
-    });
-
-    const availableOffer = marketOffers
-      .filter(offer => offer.availableOnDay <= currentDay)
-      .sort((a, b) => a.availableOnDay - b.availableOnDay)[0] || null;
-    const upcomingOffer = marketOffers
-      .filter(offer => offer.availableOnDay > currentDay)
-      .sort((a, b) => a.availableOnDay - b.availableOnDay)[0] || null;
-
-    if (!availableOffer) {
-      if (upcomingOffer) {
-        addLog(
-          `${track.name} opens new seats on day ${upcomingOffer.availableOnDay}. Save the date!`,
-          'info'
-        );
-      } else {
-        addLog(`Seats for ${track.name} are booked today. Check back tomorrow!`, 'warning');
-      }
-      return { success: false, reason: 'no_offer' };
-    }
-
-    const accepted = acceptHustleOffer(availableOffer, { state });
-    if (!accepted) {
-      addLog(`Someone else snagged the last seat in ${track.name} moments before you.`, 'warning');
-      return { success: false, reason: 'claim_failed' };
-    }
-
-    return { success: true, offer: accepted };
-  }
-
-  function dropKnowledgeTrack(id) {
-    const state = getState();
-    const track = knowledgeTracks[id];
-    if (!state || !track) {
-      return { success: false, reason: 'missing' };
-    }
-
-    const progress = getKnowledgeProgress(id, state);
-    if (!progress.enrolled || progress.completed) {
-      addLog(`You're not currently enrolled in ${track.name}.`, 'info');
-      return { success: false, reason: 'not_enrolled' };
-    }
-
-    progress.enrolled = false;
-    progress.studiedToday = false;
-    progress.enrolledOnDay = null;
-
-    removeActiveStudyInstance(id, state);
-
-    const claimedStudyOffers = getClaimedOffers(state, { includeExpired: true })
-      .filter(entry => entry?.metadata?.studyTrackId === track.id);
-
-    for (const offer of claimedStudyOffers) {
-      releaseClaimedHustleOffer({ offerId: offer.offerId, acceptedId: offer.id }, { state });
-    }
-
-    addLog(`You dropped ${track.name}. Tuition stays paid, but your schedule opens back up.`, 'warning');
-
-    markDirty(STUDY_DIRTY_SECTIONS);
-
-    return { success: true };
-  }
-=======
   const seatManager = createMarketSeatManager({ getState, addLog });
   const tuitionLogging = createTuitionLogging({ spendMoney, recordCostContribution, addLog });
   const { enrollInKnowledgeTrack, dropKnowledgeTrack } = createStudyEnrollment({
@@ -183,7 +91,6 @@
     removeActiveStudyInstance,
     STUDY_DIRTY_SECTIONS
   });
->>>>>>> 9883eb57
 
   function allocateDailyStudy({ trackIds, triggeredByEnrollment = false } = {}) {
     const state = getState();
@@ -316,4 +223,4 @@
     allocateDailyStudy,
     advanceKnowledgeTracks
   };
-}
+}