--- conflicted
+++ resolved
@@ -1,377 +1,6 @@
-<<<<<<< HEAD
 import knowledgeTrackData from './data/knowledgeTracks.json' with { type: 'json' };
 
 export const KNOWLEDGE_TRACKS = knowledgeTrackData;
-=======
-const KNOWLEDGE_TRACKS = {
-  storycraftJumpstart: {
-    id: 'storycraftJumpstart',
-    name: 'Storycraft Jumpstart',
-    description: 'Outline pillar posts for 3 days (4h/day) and polish headlines without paying tuition.',
-    hoursPerDay: 4,
-    days: 3,
-    tuition: 0,
-    instantBoosts: [
-      {
-        assetId: 'blog',
-        assetName: 'Personal Blog Network',
-        type: 'multiplier',
-        amount: 0.05
-      }
-    ]
-  },
-  vlogStudioJumpstart: {
-    id: 'vlogStudioJumpstart',
-    name: 'Creator Studio Jumpstart',
-    description: 'Shadow a creator coach for 3 days (4h/day) to frame shots, light sets, and warm up edits. Tuition free.',
-    hoursPerDay: 4,
-    days: 3,
-    tuition: 0,
-    instantBoosts: [
-      {
-        assetId: 'vlog',
-        assetName: 'Weekly Vlog Channel',
-        type: 'multiplier',
-        amount: 0.05
-      }
-    ]
-  },
-  digitalShelfPrimer: {
-    id: 'digitalShelfPrimer',
-    name: 'Digital Shelf Primer',
-    description: 'Curate e-books and galleries for 3 days (4h/day) to master metadata, covers, and storefront polish — no tuition required.',
-    hoursPerDay: 4,
-    days: 3,
-    tuition: 0,
-    instantBoosts: [
-      {
-        assetId: 'ebook',
-        assetName: 'Digital E-Book Series',
-        type: 'multiplier',
-        amount: 0.05
-      },
-      {
-        assetId: 'stockPhotos',
-        assetName: 'Stock Photo Gallery',
-        type: 'multiplier',
-        amount: 0.05
-      }
-    ]
-  },
-  commerceLaunchPrimer: {
-    id: 'commerceLaunchPrimer',
-    name: 'Commerce Launch Primer',
-    description: 'Shadow a fulfillment lead for 3 days (4h/day) to set up shipping flows and customer support scripts for free.',
-    hoursPerDay: 4,
-    days: 3,
-    tuition: 0,
-    instantBoosts: [
-      {
-        assetId: 'dropshipping',
-        assetName: 'Dropshipping Product Lab',
-        type: 'multiplier',
-        amount: 0.05
-      }
-    ]
-  },
-  microSaasJumpstart: {
-    id: 'microSaasJumpstart',
-    name: 'Micro SaaS Jumpstart',
-    description: 'Pair with senior engineers for 3 days (4h/day) to ship deploy scripts and uptime monitors with zero tuition.',
-    hoursPerDay: 4,
-    days: 3,
-    tuition: 0,
-    instantBoosts: [
-      {
-        assetId: 'saas',
-        assetName: 'SaaS Micro-App',
-        type: 'multiplier',
-        amount: 0.05
-      }
-    ]
-  },
-  outlineMastery: {
-    id: 'outlineMastery',
-    name: 'Outline Mastery Workshop',
-    description: 'Deep-dive into narrative scaffolding for 5 days (2h/day). Tuition due upfront.',
-    hoursPerDay: 2,
-    days: 5,
-    tuition: 140,
-    instantBoosts: [
-      {
-        hustleId: 'freelance',
-        hustleName: 'Freelance Writing',
-        type: 'multiplier',
-        amount: 0.25
-      },
-      {
-        hustleId: 'audiobookNarration',
-        hustleName: 'Audiobook Narration Gig',
-        type: 'multiplier',
-        amount: 0.15
-      }
-    ]
-  },
-  photoLibrary: {
-    id: 'photoLibrary',
-    name: 'Photo Catalog Curation',
-    description: 'Archive, tag, and light-edit your best work for 4 days (1.5h/day). Tuition due upfront.',
-    hoursPerDay: 1.5,
-    days: 4,
-    tuition: 95,
-    instantBoosts: [
-      {
-        hustleId: 'eventPhotoGig',
-        hustleName: 'Event Photo Gig',
-        type: 'multiplier',
-        amount: 0.2
-      }
-    ]
-  },
-  ecomPlaybook: {
-    id: 'ecomPlaybook',
-    name: 'E-Commerce Playbook',
-    description: 'Shadow a pro operator for 9 days (3h/day) to master funnels and fulfillment math.',
-    hoursPerDay: 3,
-    days: 9,
-    tuition: 900,
-    instantBoosts: [
-      {
-        hustleId: 'bundlePush',
-        hustleName: 'Bundle Promo Push',
-        type: 'flat',
-        amount: 5
-      },
-      {
-        assetId: 'dropshipping',
-        assetName: 'Dropshipping Product Lab',
-        type: 'multiplier',
-        amount: 0.15
-      }
-    ]
-  },
-  automationCourse: {
-    id: 'automationCourse',
-    name: 'Automation Architecture Course',
-    description: 'Pair-program with mentors for 15 days (6h/day) to architect a reliable micro-app.',
-    hoursPerDay: 6,
-    days: 15,
-    tuition: 3000,
-    instantBoosts: [
-      {
-        hustleId: 'saasBugSquash',
-        hustleName: 'SaaS Bug Squash',
-        type: 'flat',
-        amount: 6
-      },
-      {
-        assetId: 'saas',
-        assetName: 'SaaS Micro-App',
-        type: 'multiplier',
-        amount: 0.15
-      }
-    ]
-  },
-  brandVoiceLab: {
-    id: 'brandVoiceLab',
-    name: 'Brand Voice Lab',
-    description: 'Work with pitch coaches for 4 days (1h/day) to sharpen live Q&A charisma.',
-    hoursPerDay: 1,
-    days: 4,
-    tuition: 120,
-    instantBoosts: [
-      {
-        hustleId: 'audienceCall',
-        hustleName: 'Audience Q&A Blast',
-        type: 'flat',
-        amount: 4
-      }
-    ]
-  },
-  guerillaBuzzWorkshop: {
-    id: 'guerillaBuzzWorkshop',
-    name: 'Guerrilla Buzz Workshop',
-    description: 'Field-test hype hooks for 6 days (1.5h/day) with a crew of street marketers.',
-    hoursPerDay: 1.5,
-    days: 6,
-    tuition: 180,
-    instantBoosts: [
-      {
-        hustleId: 'streetPromoSprint',
-        hustleName: 'Street Promo Sprint',
-        type: 'multiplier',
-        amount: 0.25
-      },
-      {
-        hustleId: 'surveySprint',
-        hustleName: 'Micro Survey Dash',
-        type: 'flat',
-        amount: 1.5
-      }
-    ]
-  },
-  curriculumDesignStudio: {
-    id: 'curriculumDesignStudio',
-    name: 'Curriculum Design Studio',
-    description: 'Prototype interactive lesson plans for 6 days (2.5h/day) with veteran educators.',
-    hoursPerDay: 2.5,
-    days: 6,
-    tuition: 280,
-    instantBoosts: [
-      {
-        hustleId: 'popUpWorkshop',
-        hustleName: 'Pop-Up Workshop',
-        type: 'multiplier',
-        amount: 0.3
-      },
-      {
-        hustleId: 'bundlePush',
-        hustleName: 'Bundle Promo Push',
-        type: 'multiplier',
-        amount: 0.15
-      }
-    ]
-  },
-  postProductionPipelineLab: {
-    id: 'postProductionPipelineLab',
-    name: 'Post-Production Pipeline Lab',
-    description: 'Run edit bays for 10 days (4h/day) to master color, captions, and delivery workflows.',
-    hoursPerDay: 4,
-    days: 10,
-    tuition: 900,
-    instantBoosts: [
-      {
-        hustleId: 'vlogEditRush',
-        hustleName: 'Vlog Edit Rush',
-        type: 'multiplier',
-        amount: 0.25
-      },
-      {
-        assetId: 'vlog',
-        assetName: 'Weekly Vlog Channel',
-        type: 'multiplier',
-        amount: 0.15
-      }
-    ]
-  },
-  fulfillmentOpsMasterclass: {
-    id: 'fulfillmentOpsMasterclass',
-    name: 'Fulfillment Ops Masterclass',
-    description: 'Shadow a logistics crew for 10 days (4h/day) to automate pick, pack, and ship perfection.',
-    hoursPerDay: 4,
-    days: 10,
-    tuition: 1200,
-    instantBoosts: [
-      {
-        hustleId: 'dropshipPackParty',
-        hustleName: 'Dropship Pack Party',
-        type: 'multiplier',
-        amount: 0.2
-      },
-      {
-        assetId: 'dropshipping',
-        assetName: 'Dropshipping Product Lab',
-        type: 'multiplier',
-        amount: 0.25
-      }
-    ]
-  },
-  customerRetentionClinic: {
-    id: 'customerRetentionClinic',
-    name: 'Customer Retention Clinic',
-    description: 'Coach subscription success teams for 7 days (3h/day) to keep churn near zero.',
-    hoursPerDay: 3,
-    days: 7,
-    tuition: 1000,
-    instantBoosts: [
-      {
-        hustleId: 'saasBugSquash',
-        hustleName: 'SaaS Bug Squash',
-        type: 'flat',
-        amount: 5
-      },
-      {
-        assetId: 'saas',
-        assetName: 'SaaS Micro-App',
-        type: 'multiplier',
-        amount: 0.2
-      }
-    ]
-  },
-  narrationPerformanceWorkshop: {
-    id: 'narrationPerformanceWorkshop',
-    name: 'Narration Performance Workshop',
-    description: 'Spend 7 days (3h/day) with vocal coaches to perfect audiobook cadence.',
-    hoursPerDay: 3,
-    days: 7,
-    tuition: 900,
-    instantBoosts: [
-      {
-        hustleId: 'audiobookNarration',
-        hustleName: 'Audiobook Narration',
-        type: 'multiplier',
-        amount: 0.25
-      },
-      {
-        assetId: 'ebook',
-        assetName: 'Digital E-Book Series',
-        type: 'multiplier',
-        amount: 0.1
-      }
-    ]
-  },
-  galleryLicensingSummit: {
-    id: 'galleryLicensingSummit',
-    name: 'Gallery Licensing Summit',
-    description: 'Pitch curators for 8 days (4h/day) to secure premium gallery licensing deals.',
-    hoursPerDay: 4,
-    days: 8,
-    tuition: 1100,
-    instantBoosts: [
-      {
-        hustleId: 'eventPhotoGig',
-        hustleName: 'Event Photo Gig',
-        type: 'multiplier',
-        amount: 0.2
-      },
-      {
-        assetId: 'stockPhotos',
-        assetName: 'Stock Photo Gallery',
-        type: 'multiplier',
-        amount: 0.15
-      }
-    ]
-  },
-  syndicationResidency: {
-    id: 'syndicationResidency',
-    name: 'Syndication Residency',
-    description: 'Curate partnerships for 9 days (4h/day) to syndicate your flagship content network.',
-    hoursPerDay: 4,
-    days: 9,
-    tuition: 1000,
-    instantBoosts: [
-      {
-        hustleId: 'freelance',
-        hustleName: 'Freelance Writing',
-        type: 'multiplier',
-        amount: 0.15
-      },
-      {
-        hustleId: 'streetPromoSprint',
-        hustleName: 'Street Promo Sprint',
-        type: 'flat',
-        amount: 2
-      },
-      {
-        assetId: 'blog',
-        assetName: 'Personal Blog Network',
-        type: 'multiplier',
-        amount: 0.12
-      }
-    ]
-  }
-};
->>>>>>> 4a3fce4c
 
 export const KNOWLEDGE_REWARDS = {
   storycraftJumpstart: { baseXp: 120, skills: ['writing'] },
