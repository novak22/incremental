--- conflicted
+++ resolved
@@ -1,8 +1,5 @@
 import { createId, formatDays, formatHours, formatMoney } from '../core/helpers.js';
 import { addLog } from '../core/log.js';
-<<<<<<< HEAD
-import { getHustleState, getState } from '../core/state.js';
-=======
 import {
   getAssetDefinition,
   getAssetState,
@@ -10,8 +7,6 @@
   getHustleState,
   getState
 } from '../core/state.js';
-import { addMoney, spendMoney } from './currency.js';
->>>>>>> fd02e68e
 import { executeAction } from './actions.js';
 import { addMoney } from './currency.js';
 import { checkDayEnd } from './lifecycle.js';
@@ -21,14 +16,43 @@
   enrollInKnowledgeTrack,
   getKnowledgeProgress
 } from './requirements.js';
-<<<<<<< HEAD
 import { recordPayoutContribution } from './metrics.js';
-=======
-import {
-  recordCostContribution,
-  recordPayoutContribution,
-  recordTimeContribution
-} from './metrics.js';
+
+const AUDIENCE_CALL_REQUIREMENTS = [{ assetId: 'blog', count: 1 }];
+const BUNDLE_PUSH_REQUIREMENTS = [
+  { assetId: 'blog', count: 2 },
+  { assetId: 'ebook', count: 1 }
+];
+
+function extractMetricKey(metric) {
+  if (!metric) return null;
+  if (typeof metric === 'string') return metric;
+  if (typeof metric === 'object') return metric.key || null;
+  return null;
+}
+
+function getHustleMetricIds(hustleId) {
+  const definition = getHustleDefinition(hustleId);
+  if (!definition) return {};
+  const actionMetrics = definition.action?.metricIds || definition.action?.metrics || {};
+  const definitionMetrics = definition.metricIds || definition.metrics || {};
+  return {
+    time: extractMetricKey(actionMetrics.time) || extractMetricKey(definitionMetrics.time),
+    cost: extractMetricKey(actionMetrics.cost) || extractMetricKey(definitionMetrics.cost),
+    payout: extractMetricKey(actionMetrics.payout) || extractMetricKey(definitionMetrics.payout)
+  };
+}
+
+function fallbackHustleMetricId(hustleId, type) {
+  const suffix = type === 'payout' ? 'payout' : type;
+  return `hustle:${hustleId}:${suffix}`;
+}
+
+function recordHustlePayout(hustleId, { label, amount, category }) {
+  const metrics = getHustleMetricIds(hustleId);
+  const key = metrics.payout || fallbackHustleMetricId(hustleId, 'payout');
+  recordPayoutContribution({ key, label, amount, category });
+}
 
 function countActiveAssets(assetId, state = getState()) {
   const assetState = getAssetState(assetId, state);
@@ -53,90 +77,7 @@
     })
     .join(' • ');
 }
->>>>>>> fd02e68e
-
-function getHustleMetricIds(hustleId) {
-  const definition = getHustleDefinition(hustleId);
-  if (!definition) return {};
-  return definition.action?.metricIds || definition.metricIds || {};
-}
-
-function fallbackHustleMetricId(hustleId, type) {
-  const suffix = type === 'payout' ? 'payout' : type;
-  return `hustle:${hustleId}:${suffix}`;
-}
-
-function recordHustleTime(hustleId, { label, hours, category }) {
-  const metrics = getHustleMetricIds(hustleId);
-  recordTimeContribution({
-    key: metrics.time || fallbackHustleMetricId(hustleId, 'time'),
-    label,
-    hours,
-    category
-  });
-}
-
-function recordHustlePayout(hustleId, { label, amount, category }) {
-  const metrics = getHustleMetricIds(hustleId);
-  recordPayoutContribution({
-    key: metrics.payout || fallbackHustleMetricId(hustleId, 'payout'),
-    label,
-    amount,
-    category
-  });
-}
-
-function recordHustleCost(hustleId, { label, amount, category }) {
-  const metrics = getHustleMetricIds(hustleId);
-  recordCostContribution({
-    key: metrics.cost || fallbackHustleMetricId(hustleId, 'cost'),
-    label,
-    amount,
-    category
-  });
-}
-
-const AUDIENCE_CALL_REQUIREMENTS = [{ assetId: 'blog', count: 1 }];
-const BUNDLE_PUSH_REQUIREMENTS = [
-  { assetId: 'blog', count: 2 },
-  { assetId: 'ebook', count: 1 }
-];
-
-<<<<<<< HEAD
-const freelanceWriting = createInstantHustle({
-  id: 'freelance',
-  name: 'Freelance Writing',
-  tag: { label: 'Instant', type: 'instant' },
-  description: 'Crank out a quick article for a client. Not Pulitzer material, but it pays.',
-  time: 2,
-  payout: {
-    amount: 18,
-    logType: 'hustle',
-    message: () => 'You hustled an article for $18. Not Pulitzer material, but it pays the bills!'
-  },
-  metrics: {
-    time: { label: '⚡ Freelance writing time', category: 'hustle' },
-    payout: { label: '💼 Freelance writing payout', category: 'hustle' }
-  },
-  actionLabel: 'Write Now'
-});
-
-const audienceCall = createInstantHustle({
-  id: 'audienceCall',
-  name: 'Audience Q&A Blast',
-  tag: { label: 'Instant', type: 'instant' },
-  description: 'Host a 60-minute livestream for your blog readers and pitch a premium checklist.',
-  time: 1,
-  requirements: AUDIENCE_CALL_REQUIREMENTS,
-  payout: {
-    amount: 12,
-    logType: 'hustle',
-    message: () => 'Your audience Q&A tipped $12 in template sales. Small wins add up!'
-  },
-  metrics: {
-    time: { label: '🎤 Audience Q&A prep', category: 'hustle' },
-    payout: { label: '🎤 Audience Q&A payout', category: 'hustle' }
-=======
+
 export function getHustleRequirements(definition) {
   if (!definition) return [];
   return Array.isArray(definition.requirements) ? definition.requirements : [];
@@ -164,202 +105,39 @@
   return requirementsMet(getHustleRequirements(definition), state);
 }
 
-export const HUSTLES = [
-  {
-    id: 'freelance',
-    name: 'Freelance Writing',
-    tag: { label: 'Instant', type: 'instant' },
-    description: 'Crank out a quick article for a client. Not Pulitzer material, but it pays.',
-    details: [
-      () => '⏳ Time: <strong>2h</strong>',
-      () => '💵 Payout: <strong>$18</strong>'
-    ],
-    action: {
-      id: 'writeArticle',
-      timeCost: 2,
-      moneyCost: 0,
-      label: 'Write Now',
-      className: 'primary',
-      disabled: () => getState().timeLeft < 2,
-      onClick: () => {
-        executeAction(() => {
-          spendTime(2);
-          recordHustleTime('freelance', {
-            label: '⚡ Freelance writing time',
-            hours: 2,
-            category: 'hustle'
-          });
-          addMoney(18, 'You hustled an article for $18. Not Pulitzer material, but it pays the bills!');
-          recordHustlePayout('freelance', {
-            label: '💼 Freelance writing payout',
-            amount: 18,
-            category: 'hustle'
-          });
-        });
-        checkDayEnd();
-      }
-    }
-  },
-  {
-    id: 'audienceCall',
-    name: 'Audience Q&A Blast',
-    tag: { label: 'Instant', type: 'instant' },
-    description: 'Host a 60-minute livestream for your blog readers and pitch a premium checklist.',
-    requirements: AUDIENCE_CALL_REQUIREMENTS,
-    details: [
-      () => '⏳ Time: <strong>1h</strong>',
-      () => '💵 Payout: <strong>$12</strong>',
-      () => `Requires: <strong>${renderRequirementSummary(AUDIENCE_CALL_REQUIREMENTS)}</strong>`
-    ],
-    action: {
-      id: 'goLive',
-      timeCost: 1,
-      moneyCost: 0,
-      label: 'Go Live',
-      className: 'primary',
-      disabled: () => {
-        const state = getState();
-        if (!state) return true;
-        if (state.timeLeft < 1) return true;
-        return !requirementsMet(AUDIENCE_CALL_REQUIREMENTS, state);
-      },
-      onClick: () => {
-        executeAction(() => {
-          const state = getState();
-          if (!state) return;
-          if (state.timeLeft < 1) {
-            addLog('You need a full free hour before going live with your readers.', 'warning');
-            return;
-          }
-          if (!requirementsMet(AUDIENCE_CALL_REQUIREMENTS, state)) {
-            addLog('You need an active blog to invite readers to that Q&A.', 'warning');
-            return;
-          }
-          spendTime(1);
-          recordHustleTime('audienceCall', {
-            label: '🎤 Audience Q&A prep',
-            hours: 1,
-            category: 'hustle'
-          });
-          addMoney(12, 'Your audience Q&A tipped $12 in template sales. Small wins add up!', 'hustle');
-          recordHustlePayout('audienceCall', {
-            label: '🎤 Audience Q&A payout',
-            amount: 12,
-            category: 'hustle'
-          });
-        });
-        checkDayEnd();
-      }
-    }
-  },
-  {
-    id: 'bundlePush',
-    name: 'Bundle Promo Push',
-    tag: { label: 'Instant', type: 'instant' },
-    description: 'Pair your top blogs with an e-book bonus bundle for a limited-time flash sale.',
-    requirements: BUNDLE_PUSH_REQUIREMENTS,
-    details: [
-      () => '⏳ Time: <strong>2.5h</strong>',
-      () => '💵 Payout: <strong>$48</strong>',
-      () => `Requires: <strong>${renderRequirementSummary(BUNDLE_PUSH_REQUIREMENTS)}</strong>`
-    ],
-    action: {
-      id: 'launchBundle',
-      timeCost: 2.5,
-      moneyCost: 0,
-      label: 'Launch Bundle',
-      className: 'primary',
-      disabled: () => {
-        const state = getState();
-        if (!state) return true;
-        if (state.timeLeft < 2.5) return true;
-        return !requirementsMet(BUNDLE_PUSH_REQUIREMENTS, state);
-      },
-      onClick: () => {
-        executeAction(() => {
-          const state = getState();
-          if (!state) return;
-          if (state.timeLeft < 2.5) {
-            addLog('You need 2.5 free hours to build that promo bundle.', 'warning');
-            return;
-          }
-          if (!requirementsMet(BUNDLE_PUSH_REQUIREMENTS, state)) {
-            addLog('You need two active blogs and an e-book live before that bundle will sell.', 'warning');
-            return;
-          }
-          spendTime(2.5);
-          recordHustleTime('bundlePush', {
-            label: '🧺 Bundle promo planning',
-            hours: 2.5,
-            category: 'hustle'
-          });
-          addMoney(48, 'Your flash bundle moved $48 in upsells. Subscribers love the combo!', 'hustle');
-          recordHustlePayout('bundlePush', {
-            label: '🧺 Bundle promo payout',
-            amount: 48,
-            category: 'hustle'
-          });
-        });
-        checkDayEnd();
-      }
-    }
-  },
-  {
-    id: 'flips',
-    name: 'eBay Flips',
-    tag: { label: 'Delayed', type: 'delayed' },
-    description: 'Hunt for deals, flip them online. Profit arrives fashionably late.',
-    details: [
-      () => '⏳ Time: <strong>4h</strong>',
-      () => '💵 Cost: <strong>$20</strong>',
-      () => '💰 Payout: <strong>$48 after 30s</strong>'
-    ],
-    defaultState: {
-      pending: []
-    },
-    action: {
-      id: 'startFlip',
-      timeCost: 4,
-      moneyCost: 20,
-      delaySeconds: 30,
-      label: 'Start Flip',
-      className: 'primary',
-      disabled: () => {
-        const state = getState();
-        return state.timeLeft < 4 || state.money < 20;
-      },
-      onClick: () => {
-        executeAction(() => {
-          spendTime(4);
-          recordHustleTime('flips', {
-            label: '📦 eBay flips prep',
-            hours: 4,
-            category: 'hustle'
-          });
-          spendMoney(20);
-          recordHustleCost('flips', {
-            label: '💸 eBay flips sourcing',
-            amount: 20,
-            category: 'investment'
-          });
-          scheduleFlip();
-          addLog('You listed a spicy eBay flip. In 30 seconds it should cha-ching for $48!', 'delayed');
-        });
-        checkDayEnd();
-      }
-    },
-    extraContent: card => {
-      const status = document.createElement('div');
-      status.className = 'pending';
-      status.textContent = 'No flips in progress.';
-      card.appendChild(status);
-      return { status };
-    },
-    update: (_state, ui) => {
-      updateFlipStatus(ui.extra.status);
-    },
-    process: (now, offline) => processFlipPayouts(now, offline)
->>>>>>> fd02e68e
+const freelanceWriting = createInstantHustle({
+  id: 'freelance',
+  name: 'Freelance Writing',
+  tag: { label: 'Instant', type: 'instant' },
+  description: 'Crank out a quick article for a client. Not Pulitzer material, but it pays.',
+  time: 2,
+  payout: {
+    amount: 18,
+    logType: 'hustle',
+    message: () => 'You hustled an article for $18. Not Pulitzer material, but it pays the bills!'
+  },
+  metrics: {
+    time: { label: '⚡ Freelance writing time', category: 'hustle' },
+    payout: { label: '💼 Freelance writing payout', category: 'hustle' }
+  },
+  actionLabel: 'Write Now'
+});
+
+const audienceCall = createInstantHustle({
+  id: 'audienceCall',
+  name: 'Audience Q&A Blast',
+  tag: { label: 'Instant', type: 'instant' },
+  description: 'Host a 60-minute livestream for your blog readers and pitch a premium checklist.',
+  time: 1,
+  requirements: AUDIENCE_CALL_REQUIREMENTS,
+  payout: {
+    amount: 12,
+    logType: 'hustle',
+    message: () => 'Your audience Q&A tipped $12 in template sales. Small wins add up!'
+  },
+  metrics: {
+    time: { label: '🎤 Audience Q&A prep', category: 'hustle' },
+    payout: { label: '🎤 Audience Q&A payout', category: 'hustle' }
   },
   actionLabel: 'Go Live'
 });
@@ -398,7 +176,7 @@
   metrics: {
     time: { label: '📦 eBay flips prep', category: 'hustle' },
     cost: { label: '💸 eBay flips sourcing', category: 'investment' },
-    payout: false
+    payout: { label: '💼 eBay flips payout', category: 'delayed' }
   },
   defaultState: {
     pending: []
@@ -472,7 +250,7 @@
         recordHustlePayout('flips', {
           label: '💼 eBay flips payout',
           amount: flip.payout,
-          category: offline ? 'offline' : 'delayed'
+          category: 'offline'
         });
       } else {
         addMoney(flip.payout, `Your eBay flip sold for $${formatMoney(flip.payout)}! Shipping label time.`, 'delayed');
