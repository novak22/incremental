--- conflicted
+++ resolved
@@ -89,24 +89,8 @@
   return (assetState.instances || []).filter(instance => instance.status === 'active').length >= targetCount;
 }
 
-<<<<<<< HEAD
-export function assetRequirementsMet(definition, state = getState()) {
-  const requirements = normalizeAssetRequirement(definition);
-  if (!requirements.length) return true;
-  return requirements.every(req => requirementSatisfied(req, state));
-}
-
-export function assetRequirementsMetById(id, state = getState()) {
-  const definition = getAssetDefinition(id);
-  if (!definition) return true;
-  return assetRequirementsMet(definition, state);
-}
-
-function requirementSatisfied(requirement, state = getState()) {
-=======
-export function isRequirementMet(requirement) {
+export function isRequirementMet(requirement, state = getState()) {
   if (!requirement) return true;
->>>>>>> 54fe2895
   switch (requirement.type) {
     case 'equipment':
       return isEquipmentUnlocked(requirement.id, state);
@@ -119,42 +103,7 @@
   }
 }
 
-<<<<<<< HEAD
-export function formatAssetRequirementLabel(assetId, state = getState()) {
-  const definition = getAssetDefinition(assetId);
-  if (!definition) return 'Requirement Missing';
-  const requirements = normalizeAssetRequirement(definition);
-  if (!requirements.length) return 'Ready to Launch';
-  const missing = requirements.filter(req => !requirementSatisfied(req, state));
-  if (!missing.length) return 'Ready to Launch';
-  const names = missing.map(req => requirementName(req, state));
-  return `Requires ${names.join(' & ')}`;
-}
-
-export function renderAssetRequirementDetail(assetId, state = getState()) {
-  const definition = getAssetDefinition(assetId);
-  if (!definition) return '';
-  const requirements = normalizeAssetRequirement(definition);
-  if (!requirements.length) {
-    return '🔓 Requirements: <strong>None</strong>';
-  }
-
-  const parts = requirements.map(req => requirementDetail(req, state));
-  return `Requirements: ${parts.join(' • ')}`;
-}
-
-function requirementDetail(requirement, state = getState()) {
-  switch (requirement.type) {
-    case 'equipment':
-      return renderEquipmentRequirement(requirement.id, state);
-    case 'knowledge':
-      return renderKnowledgeRequirement(requirement.id, state);
-    case 'experience':
-      return renderExperienceRequirement(requirement, state);
-    default:
-      return 'Unknown requirement';
-=======
-export function describeRequirement(requirement) {
+export function describeRequirement(requirement, state = getState()) {
   if (!requirement) {
     return {
       type: 'unknown',
@@ -165,7 +114,7 @@
     };
   }
 
-  const status = isRequirementMet(requirement) ? 'met' : 'pending';
+  const status = isRequirementMet(requirement, state) ? 'met' : 'pending';
 
   if (requirement.type === 'equipment') {
     const upgrade = getUpgradeDefinition(requirement.id);
@@ -183,7 +132,7 @@
   if (requirement.type === 'knowledge') {
     const track = KNOWLEDGE_TRACKS[requirement.id];
     const label = track?.name || requirement.id;
-    const progress = getKnowledgeProgress(requirement.id);
+    const progress = getKnowledgeProgress(requirement.id, state);
     const icon = progress.completed ? '✅' : progress.studiedToday ? '📗' : '📘';
     const hoursPerDay = Number(track?.hoursPerDay) || 0;
     const detail = track
@@ -200,7 +149,7 @@
 
   if (requirement.type === 'experience') {
     const assetDef = getAssetDefinition(requirement.assetId);
-    const assetState = getAssetState(requirement.assetId);
+    const assetState = getAssetState(requirement.assetId, state);
     const owned = (assetState.instances || []).filter(instance => instance.status === 'active').length;
     const target = Number(requirement.count) || 0;
     const baseLabel = assetDef?.singular || assetDef?.name || requirement.assetId;
@@ -213,7 +162,6 @@
       label,
       detail: `${icon} <strong>${label}</strong> (have ${owned})`
     };
->>>>>>> 54fe2895
   }
 
   return {
@@ -225,85 +173,41 @@
   };
 }
 
-<<<<<<< HEAD
-function renderEquipmentRequirement(id, state = getState()) {
-  const upgrade = getUpgradeDefinition(id);
-  const purchased = isEquipmentUnlocked(id, state);
-  const icon = purchased ? '✅' : '🔒';
-  const label = upgrade?.name || id;
-  return `${icon} <strong>${label}</strong>`;
-}
-
-function renderKnowledgeRequirement(id, state = getState()) {
-  const track = KNOWLEDGE_TRACKS[id];
-  if (!track) return `📘 <strong>${id}</strong>`;
-  const progress = getKnowledgeProgress(id, state);
-  const icon = progress.completed ? '✅' : progress.studiedToday ? '📗' : '📘';
-  const detail = `${progress.daysCompleted}/${track.days} days`;
-  return `${icon} <strong>${track.name}</strong> (${detail}, ${formatHours(track.hoursPerDay)}/day)`;
-}
-
-function renderExperienceRequirement(requirement, state = getState()) {
-  const assetDef = getAssetDefinition(requirement.assetId);
-  const assetState = getAssetState(requirement.assetId, state);
-  const owned = (assetState.instances || []).filter(instance => instance.status === 'active').length;
-  const target = Number(requirement.count) || 0;
-  const icon = owned >= target ? '✅' : '🏆';
-  const label = assetDef?.singular || assetDef?.name || requirement.assetId;
-  return `${icon} <strong>${target} ${label}${target === 1 ? '' : 's'}</strong> (have ${owned})`;
-}
-
-function requirementName(requirement, state = getState()) {
-  switch (requirement.type) {
-    case 'equipment':
-      return getUpgradeDefinition(requirement.id)?.name || requirement.id;
-    case 'knowledge':
-      return KNOWLEDGE_TRACKS[requirement.id]?.name || requirement.id;
-    case 'experience': {
-      const assetDef = getAssetDefinition(requirement.assetId);
-      const label = assetDef?.singular || assetDef?.name || requirement.assetId;
-      const count = Number(requirement.count) || 0;
-      return `${count} ${label}${count === 1 ? '' : 's'}`;
-    }
-    default:
-      return 'Unknown Requirement';
-=======
-export function definitionRequirementsMet(definition) {
+export function definitionRequirementsMet(definition, state = getState()) {
   const requirements = getDefinitionRequirements(definition);
   if (!requirements.hasAny) return true;
-  return requirements.every(isRequirementMet);
-}
-
-export function assetRequirementsMet(definition) {
-  return definitionRequirementsMet(definition);
-}
-
-export function assetRequirementsMetById(id) {
+  return requirements.every(req => isRequirementMet(req, state));
+}
+
+export function assetRequirementsMet(definition, state = getState()) {
+  return definitionRequirementsMet(definition, state);
+}
+
+export function assetRequirementsMetById(id, state = getState()) {
   const definition = getAssetDefinition(id);
   if (!definition) return true;
-  return definitionRequirementsMet(definition);
-}
-
-export function formatAssetRequirementLabel(assetId) {
+  return definitionRequirementsMet(definition, state);
+}
+
+export function formatAssetRequirementLabel(assetId, state = getState()) {
   const definition = getAssetDefinition(assetId);
   if (!definition) return 'Requirement Missing';
   const requirements = getDefinitionRequirements(definition);
   if (!requirements.hasAny) return 'Ready to Launch';
-  const missing = requirements.missing(isRequirementMet);
+  const missing = requirements.missing(req => isRequirementMet(req, state));
   if (!missing.length) return 'Ready to Launch';
-  const names = missing.map(req => describeRequirement(req).label);
+  const names = missing.map(req => describeRequirement(req, state).label);
   return `Requires ${names.join(' & ')}`;
 }
 
-export function renderAssetRequirementDetail(assetId) {
+export function renderAssetRequirementDetail(assetId, state = getState()) {
   const definition = getAssetDefinition(assetId);
   if (!definition) return '';
   const requirements = getDefinitionRequirements(definition);
   if (!requirements.hasAny) {
     return '🔓 Requirements: <strong>None</strong>';
->>>>>>> 54fe2895
-  }
-  const parts = requirements.map(req => describeRequirement(req).detail);
+  }
+  const parts = requirements.map(req => describeRequirement(req, state).detail);
   return `Requirements: ${parts.join(' • ')}`;
 }
 
@@ -312,8 +216,8 @@
     ? getAssetDefinition(definitionOrId)
     : definitionOrId;
   if (!definition) return [];
-  const requirements = normalizeAssetRequirement(definition);
-  if (!requirements.length) return [];
+  const requirements = getDefinitionRequirements(definition);
+  if (!requirements.hasAny) return [];
 
   return requirements.map(req => {
     switch (req.type) {
@@ -360,11 +264,11 @@
   });
 }
 
-export function updateAssetCardLock(assetId, card) {
+export function updateAssetCardLock(assetId, card, state = getState()) {
   const definition = getAssetDefinition(assetId);
   if (!definition || !card) return;
   const requirements = getDefinitionRequirements(definition);
-  const locked = requirements.hasAny && !requirements.every(isRequirementMet);
+  const locked = requirements.hasAny && !requirements.every(req => isRequirementMet(req, state));
   card.classList.toggle('locked', locked);
 }
 
