import { formatMoney } from '../../../core/helpers.js';
import { createAssetDefinition } from '../../content/schema.js';

const stockPhotosDefinition = createAssetDefinition({
  id: 'stockPhotos',
  name: 'Stock Photo Galleries',
  singular: 'Gallery',
  tag: { label: 'Creative', type: 'passive' },
  description: 'Stage props, shoot themed collections, and list them across marketplaces.',
  setup: { days: 5, hoursPerDay: 4, cost: 560 },
  maintenance: { hours: 1.5, cost: 12 },
  income: {
    base: 42,
    variance: 0.25,
    logType: 'passive'
  },
<<<<<<< HEAD
  requirements: [
    { type: 'equipment', id: 'camera' },
    { type: 'equipment', id: 'studio' }
  ],
=======
  requirements: {
    equipment: ['camera', 'studio'],
    knowledge: ['photoLibrary']
  },
>>>>>>> fd02e68e
  quality: {
    summary: 'Plan shoots, edit batches, and grow marketing funnels to transform trickle sales into daily bundles.',
    tracks: {
      shoots: { label: 'Photo shoots', shortLabel: 'shoots' },
      editing: { label: 'Batch edits', shortLabel: 'edits' },
      marketing: { label: 'Marketing pushes', shortLabel: 'marketing runs' }
    },
    levels: [
      {
        level: 0,
        name: 'Camera Roll Chaos',
        description: 'Unsorted shoots drip pennies.',
        income: { min: 2, max: 5 },
        requirements: {}
      },
      {
        level: 1,
        name: 'Curated Collections',
        description: 'Five themed shoots win daily sales.',
        income: { min: 12, max: 20 },
        requirements: { shoots: 5 }
      },
      {
        level: 2,
        name: 'Marketplace Darling',
        description: 'Batch edits make downloads soar.',
        income: { min: 22, max: 32 },
        requirements: { shoots: 12, editing: 4 }
      },
      {
        level: 3,
        name: 'Brand Staple',
        description: 'Marketing funnels keep cash flowing.',
        income: { min: 30, max: 44 },
        requirements: { shoots: 18, editing: 7, marketing: 5 }
      }
    ],
    actions: [
      {
        id: 'planShoot',
        label: 'Plan Shoot',
        time: 4,
        cost: 24,
        progressKey: 'shoots',
        log: ({ label }) => `${label} staged a dazzling shoot. Props now live rent-free in your studio.`
      },
      {
        id: 'batchEdit',
        label: 'Batch Edit',
        time: 2.5,
        cost: 16,
        progressKey: 'editing',
        log: ({ label }) => `${label} batch-edited a gallery. Clients cheer at the crisp exports!`
      },
      {
        id: 'runPromo',
        label: 'Run Promo',
        time: 2,
        cost: 18,
        progressKey: 'marketing',
        log: ({ label }) => `${label} ran a marketplace feature promo. Download counters spin faster!`
      }
    ],
    messages: {
      levelUp: ({ label, level, levelDef }) =>
        `${label} climbed to Quality ${level}! ${levelDef?.name || 'New milestone'} brings steadier sales.`
    }
  },
  messages: {
    setupStarted: label => `${label} is booking talent and locations.`,
    setupProgress: (label, completed, total) => `${label} has wrapped ${completed}/${total} prep days.`,
    setupComplete: label => `${label} launched its gallery! Clients love the curated sets.`,
    setupMissed: label => `${label} skipped the shoot today, so progress paused.`,
    income: (amount, label) => `${label} sold licensing packs worth $${formatMoney(amount)}.`,
    maintenanceSkipped: label => `${label} skipped its retouch session, so agencies held back payouts.`
  },
  detailKeys: [
    'owned',
    'setup',
    'setupCost',
    'maintenance',
    'requirements',
    'qualitySummary',
    'qualityProgress',
    'income',
    'latestYield'
  ],
  actionLabels: {
    first: 'Open Gallery',
    repeat: 'Launch Another Gallery'
  }
});

export default stockPhotosDefinition;<|MERGE_RESOLUTION|>--- conflicted
+++ resolved
@@ -14,17 +14,10 @@
     variance: 0.25,
     logType: 'passive'
   },
-<<<<<<< HEAD
-  requirements: [
-    { type: 'equipment', id: 'camera' },
-    { type: 'equipment', id: 'studio' }
-  ],
-=======
   requirements: {
     equipment: ['camera', 'studio'],
     knowledge: ['photoLibrary']
   },
->>>>>>> fd02e68e
   quality: {
     summary: 'Plan shoots, edit batches, and grow marketing funnels to transform trickle sales into daily bundles.',
     tracks: {
