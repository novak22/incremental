--- conflicted
+++ resolved
@@ -1,7 +1,10 @@
 import { ASSETS } from './registry.js';
 import { allocateAssetMaintenance, closeOutDay } from './lifecycle.js';
-<<<<<<< HEAD
-import { getIncomeRangeForDisplay } from './helpers.js';
+import {
+  getIncomeRangeForDisplay,
+  calculateAssetSalePrice,
+  sellAssetInstance
+} from './helpers.js';
 import {
   performQualityAction,
   getQualityLevel,
@@ -9,29 +12,19 @@
   getQualityActions,
   getQualityTracks
 } from './quality.js';
-=======
-import {
-  getIncomeRangeForDisplay,
-  calculateAssetSalePrice,
-  sellAssetInstance
-} from './helpers.js';
->>>>>>> 1b07236d
 
 const assetsSystem = {
   list: ASSETS,
   allocateMaintenance: allocateAssetMaintenance,
   closeOutDay,
   getIncomeRangeForDisplay,
-<<<<<<< HEAD
   performQualityAction,
   getQualityLevel,
   getQualityLevelSummary,
   getQualityActions,
-  getQualityTracks
-=======
+  getQualityTracks,
   sellAssetInstance,
   calculateSalePrice: calculateAssetSalePrice
->>>>>>> 1b07236d
 };
 
 export default assetsSystem;
@@ -40,14 +33,11 @@
   allocateAssetMaintenance,
   closeOutDay,
   getIncomeRangeForDisplay,
-<<<<<<< HEAD
   performQualityAction,
   getQualityLevel,
   getQualityLevelSummary,
   getQualityActions,
-  getQualityTracks
-=======
+  getQualityTracks,
   sellAssetInstance,
   calculateAssetSalePrice
->>>>>>> 1b07236d
 };