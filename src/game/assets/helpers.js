--- conflicted
+++ resolved
@@ -11,21 +11,17 @@
 import { checkDayEnd } from '../lifecycle.js';
 import { spendTime } from '../time.js';
 import { assetRequirementsMetById } from '../requirements.js';
-<<<<<<< HEAD
-import { recordCostContribution, recordTimeContribution } from '../metrics.js';
+import {
+  recordCostContribution,
+  recordPayoutContribution,
+  recordTimeContribution
+} from '../metrics.js';
 import {
   getInstanceQualityRange,
   getOverallQualityRange,
   getQualityLevelSummary,
   getQualityTracks
 } from './quality.js';
-=======
-import {
-  recordCostContribution,
-  recordPayoutContribution,
-  recordTimeContribution
-} from '../metrics.js';
->>>>>>> 1b07236d
 
 export function buildAssetAction(definition, labels = {}) {
   return {
