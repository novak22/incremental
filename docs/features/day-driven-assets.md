# Day-Driven Asset Loop

## Goals
- Shift passive income from real-time ticks to in-world days so payouts hinge on player-controlled day advancement.
- Support multiple instances per asset with multi-day setup phases and daily maintenance costs.
- Introduce requirement types (equipment, knowledge, experience) to pace expansion and highlight supporting systems like study tracks.

## Player Impact
- Players choose when to invest daily hours into setup, upkeep, and study, creating a stronger planning mini-game each morning.
- Daily recap logs clarify which assets paid out, which stalled, and which knowledge tracks advanced, helping players course-correct.
- New knowledge hustles provide deterministic paths to unlock late-game assets without random drops or grindy loops.

## Key Systems & Tuning
- **Asset Scheduling** – Each asset definition includes `setup.days`, `setup.hoursPerDay`, and `maintenance` requirements (hours plus optional cash cost). Setup time is auto-reserved at day start when hours are available; upkeep only proceeds when you have both time and the required maintenance budget.
<<<<<<< HEAD
- **Daily Income Curves** – Assets roll payouts using `income.base` with a per-asset variance. Example ranges (assuming top-tier quality bonuses when available):
  - Blog: base 70, ±25% variance (modifier: +50% with Automation Course).
  - Vlog: base 140, ±35% variance.
  - Stock Photos: base 95, ±45% variance.
  - Dropshipping: base 260, ±50% variance.
  - SaaS: base 620, ±60% variance, reaching $82–$110/day at Quality 4 once the Edge Delivery Network is live.
=======
- **Daily Income Curves** – Assets roll payouts using `income.base` with a per-asset variance. Example ranges:
  - Blog: base 30, ±20% variance (modifier: +50% with Automation Course).
  - Vlog: base 140, ±35% variance.
  - Stock Photos: base 95, ±45% variance.
  - Dropshipping: base 260, ±50% variance.
  - SaaS: base 620, ±60% variance.
- **Recent Early-Game Tuning (September 2025)** – Blog and E-Book definitions were rebalanced so the first quality tiers fund their own upkeep after a few actions.
  - Blogs now reserve 0.75h and $3/day for upkeep, earn $3–$6 at Quality 0 and $9–$15 at Quality 1, and need only 3/9 posts for the first two quality jumps (Automation Course still doubles post progress, keeping the perk valuable).
  - E-Books retain their 0.75h/$3 upkeep but reach $12–$20/day at Quality 1 thanks to faster chapter drafting (2.5h per chapter) and cheaper support actions, making the Outline Mastery workshop unlock feel worthwhile immediately.
>>>>>>> 7d1eb624
- **Instance State** – Each instance tracks `status`, `daysRemaining`, `daysCompleted`, `setupFundedToday`, `maintenanceFundedToday`, `lastIncome`, and `totalIncome` for log messaging and UI summaries.
- **Requirements** – Assets can require:
  - Equipment upgrades (e.g., Camera, Lighting Kit, Cinema Camera, Studio Expansion, Cloud Cluster, Edge Delivery Network).
  - Knowledge tracks (Outline Mastery 3×2h, Photo Catalog 2×1.5h, E-Commerce Playbook 5×2h, Automation Architecture 7×3h).
  - Experience (e.g., Dropshipping needs 2 active blogs; SaaS needs Cloud Cluster infrastructure, 1 dropshipping store, and 1 e-book).
- **Knowledge Tracks** – New study hustles mark `studiedToday` and advance one day of progress at day end; skipping a day after starting generates a warning log.

## Open Questions / Next Steps
- Balance passives for mid/late game pacing after more assets arrive (e.g., check if SaaS variance feels fair, especially post-Edge rollout).
- Monitor late-game balance around the new SaaS Quality 4 tier and verify the Edge deployment action cadence keeps the track feeling special without dragging pacing.
- Add UI affordances for prioritising which setups should receive limited hours when time is sparse.
- Consider prestige or weekly reset hooks once players automate the full catalog.

## Manual Test Coverage
- 2025-09-29: Ran a manual day cycle with one fresh blog (no Automation Course) and a newly unlocked e-book. Confirmed both funded maintenance at Quality 0, reached Quality 1 within a week of focused actions, and generated positive net cash after upkeep deductions.<|MERGE_RESOLUTION|>--- conflicted
+++ resolved
@@ -12,14 +12,12 @@
 
 ## Key Systems & Tuning
 - **Asset Scheduling** – Each asset definition includes `setup.days`, `setup.hoursPerDay`, and `maintenance` requirements (hours plus optional cash cost). Setup time is auto-reserved at day start when hours are available; upkeep only proceeds when you have both time and the required maintenance budget.
-<<<<<<< HEAD
 - **Daily Income Curves** – Assets roll payouts using `income.base` with a per-asset variance. Example ranges (assuming top-tier quality bonuses when available):
   - Blog: base 70, ±25% variance (modifier: +50% with Automation Course).
   - Vlog: base 140, ±35% variance.
   - Stock Photos: base 95, ±45% variance.
   - Dropshipping: base 260, ±50% variance.
   - SaaS: base 620, ±60% variance, reaching $82–$110/day at Quality 4 once the Edge Delivery Network is live.
-=======
 - **Daily Income Curves** – Assets roll payouts using `income.base` with a per-asset variance. Example ranges:
   - Blog: base 30, ±20% variance (modifier: +50% with Automation Course).
   - Vlog: base 140, ±35% variance.
@@ -29,7 +27,6 @@
 - **Recent Early-Game Tuning (September 2025)** – Blog and E-Book definitions were rebalanced so the first quality tiers fund their own upkeep after a few actions.
   - Blogs now reserve 0.75h and $3/day for upkeep, earn $3–$6 at Quality 0 and $9–$15 at Quality 1, and need only 3/9 posts for the first two quality jumps (Automation Course still doubles post progress, keeping the perk valuable).
   - E-Books retain their 0.75h/$3 upkeep but reach $12–$20/day at Quality 1 thanks to faster chapter drafting (2.5h per chapter) and cheaper support actions, making the Outline Mastery workshop unlock feel worthwhile immediately.
->>>>>>> 7d1eb624
 - **Instance State** – Each instance tracks `status`, `daysRemaining`, `daysCompleted`, `setupFundedToday`, `maintenanceFundedToday`, `lastIncome`, and `totalIncome` for log messaging and UI summaries.
 - **Requirements** – Assets can require:
   - Equipment upgrades (e.g., Camera, Lighting Kit, Cinema Camera, Studio Expansion, Cloud Cluster, Edge Delivery Network).
