# Changelog

## Unreleased
<<<<<<< HEAD
- UI: Hustle quick actions group market variants, surface commitment length and expiry, and card views now spotlight seat limits and market categories across Hustles and Learnly.
=======
- Fix: Deduplicated TODO queue entries so Learnly study sessions only appear once per day, preventing accidental double logs.
>>>>>>> 7889b13d
- Hustles: Rebalanced multi-day contract payouts around base hourly earnings (with a 5% commitment bonus) and introduced the Data Entry Blitz gig with 4h and 8h variants for steady $5/hour work.
- Hustles: Contract templates now publish multi-variant market metadata (hours-per-day, duration windows, payout schedules, copies) so daily rolls surface retainers alongside quick gigs.【F:src/game/hustles/definitions/instantHustles.js†L19-L855】
- Tooling: `rollDailyOffers` records per-template audit summaries, exposes `getMarketRollAuditLog()`, and attaches `window.__HUSTLE_MARKET_DEBUG__` helpers for playtests.【F:src/game/hustles/market.js†L12-L755】
- Docs: Refreshed the economy guide, hustle market notes, and added a dedicated playtest script covering bootstrap, rerolls, and contract completion loops.【F:docs/economy.md†L80-L121】【F:docs/features/hustle-market.md†L94-L126】【F:docs/features/hustle-market-playtest.md†L1-L64】
- Economy: Completing hustle market contracts now grants their promised payouts immediately when logged hours are finished, updating money totals and payout metrics.
- Fix: Learnly study tasks now respect their configured daily hours so courses can't be cleared by completing a 0h log.
- Tooling: Added a Streamlit balancing workbench (`tools/balancingWorkbench/`) with live sliders, ROI charts, and PNG exports to accelerate economy tuning sessions.
- Tooling: Balancing workbench can now simulate multi-asset lineups and upgrade combos, with a handy summary of setup hours, upkeep, and bonus time.
- Governance: Gameplay PRs that adjust economy constants must update `docs/EconomySpec.md`, rerun `npm run rebuild-economy-docs`, and attach the refreshed appendix before review.
- Knowledge study tracks now spawn manual study actions; log hours yourself to advance days and earn completion rewards, with migrated saves seeding pending sessions for existing enrollments.
- Education: Course enrollment now flows through the hustle market — free tracks stay always-on while paid courses surface limited seats, with accepted offers carrying tuition and bonus metadata for dashboards.【F:src/game/hustles/knowledgeHustles.js†L1-L214】【F:src/game/requirements/orchestrator.js†L1-L227】
- Action progress now records per-day hours, supports deferred completions, and exposes helpers for advancing or resetting in-flight hustles.
- Unified instant hustles and study sessions under a shared action registry that tracks accepted instances, daily limits, and
  completion history without erasing legacy hustle progress.
- Actions: Completed instances now auto-expire after a full day and the registry keeps up to 100 recent entries per definition,
  keeping dashboards tidy without hiding fresh wins.
- Hustle market rolls daily offers from immutable templates, tracks multi-day availability, and persists timestamps for clean day rollovers.
- Hustle market offers now expose per-variant requirements and payout metadata, support simultaneous variants, and surface claimed-contract selectors via the new `acceptHustleOffer` helper.
- Hustle market variants can define `hoursPerDay`, `daysRequired`, and manual completion flags; accepted offers flow those hints into action instances so the todo queue mirrors multi-day commitments accurately.
- Hustle market now seeds offers during bootstrap, auto-rerolls at daybreak, and highlights ready vs. "coming tomorrow" listings with celebratory copy so players always see a lively exchange without manual rerolls.
- TODO/action queue now runs through the shared action-provider registry so dashboard widgets and TimoDoro stay aligned, and the landing page no longer swallows the default workspace when tasks populate mid-load.
- Browser shell keeps the tabbed chrome, notification bell, and modular stylesheets; add new surfaces by pairing a presenter with a stylesheet.
- Home dashboard stays focused on the three core widgets (ToDo, cash snapshot, app tiles) with drag-to-arrange and End Day gating.
- Workspace roster (BankApp, Learnly, Shopily, VideoTube, DigiShelf, ServerHub) shares KPI grids, detail panes, and launch confirmations.
- Content tracks lean on schema builders for courses, upgrades, and passive assets; boosts and events reuse the shared multi-day engine.
- Passive income, education, and hustles remain tuned around upkeep-first scheduling so players stay in control of daily hours.
- Routine hustle payouts and quality work logs now auto-dismiss so the notification bell spotlights urgent alerts.
- ShopStack workspace trims unused detail builders—`buildDetailView` and the old `detailBuilders.js` helper are gone, with `detail/index.js` re-exporting the focused helpers directly.
- Quality actions across passive assets can now spark upbeat celebration events that grant short-lived payout boosts.
- Hustle-facing UIs surface accepted commitments with progress meters, highlight variant expiries, and keep quick actions populated even when the market has no fresh offers.
- Niche popularity now syncs with active trend events, keeping multipliers, history, and analytics aligned across saves.
- Niche trend events now stretch across 5–10 days, building from gentle nudges to pronounced peaks (or dips) so players can react to the swelling momentum.
- Tooling: Added a `?view=developer` state explorer that surfaces the live memory snapshot, active random events, and long-term buff sources for faster balancing passes.
- Tooling: Developer state explorer now includes an Action Memory panel that lists every action definition with run counters, availability metadata, and per-instance progress logs pulled from live state.
- Tooling: Developer state explorer now highlights an instance stats summary atop Action Memory, tallying total runs and per-status counts for quick debugging.
- Niche trend rerolls now guarantee every niche is always riding exactly one weighted event, including immediately after loads and daily advances.

## Recent Highlights
- Passive assets gained Quality 4–5 payout milestones with clearer upkeep cues.
- Education and hustle bonuses announce their links directly on course and task cards.
- Dashboard upgrades centralize upgrade prompts, daily stats, and schedule messaging.<|MERGE_RESOLUTION|>--- conflicted
+++ resolved
@@ -1,11 +1,8 @@
 # Changelog
 
 ## Unreleased
-<<<<<<< HEAD
 - UI: Hustle quick actions group market variants, surface commitment length and expiry, and card views now spotlight seat limits and market categories across Hustles and Learnly.
-=======
 - Fix: Deduplicated TODO queue entries so Learnly study sessions only appear once per day, preventing accidental double logs.
->>>>>>> 7889b13d
 - Hustles: Rebalanced multi-day contract payouts around base hourly earnings (with a 5% commitment bonus) and introduced the Data Entry Blitz gig with 4h and 8h variants for steady $5/hour work.
 - Hustles: Contract templates now publish multi-variant market metadata (hours-per-day, duration windows, payout schedules, copies) so daily rolls surface retainers alongside quick gigs.【F:src/game/hustles/definitions/instantHustles.js†L19-L855】
 - Tooling: `rollDailyOffers` records per-template audit summaries, exposes `getMarketRollAuditLog()`, and attaches `window.__HUSTLE_MARKET_DEBUG__` helpers for playtests.【F:src/game/hustles/market.js†L12-L755】
