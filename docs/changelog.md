# Changelog

This log highlights player-visible milestones. For exhaustive historical notes, see `docs/archive/changelog-legacy.md`.

## Entry Guidelines
- Keep the **Unreleased** section concise and remove items once a release ships.
- Give each dated release 3–5 single-sentence bullets that focus on visible gameplay changes or balancing headlines.
- Reference follow-up work with GitHub issues or pull requests only (for example, `[PR #456](https://github.com/<org>/<repo>/pull/456)`); skip commit links and essay-length commentary.

## Unreleased
- DownWork now remembers quick and category filters per session, keeping your scouting view consistent between visits.
<<<<<<< HEAD
- VideoTube studio adds upgrade and pricing tabs with grouped gear highlights, niche intel, and purchase hooks.
=======
- BlogPress workspace adds a dedicated Upgrades tab that reuses the blueprint boosters list with purchase actions wired in.
>>>>>>> d4fef476

## 2025-10-21 – Session Slot & Hustle Refresh
- Introduced multi-session save slots with import/export, autosave safeguards, and gentle recovery flows.
- Added a browser session switcher plus reorderable home widgets to keep dashboards aligned with active runs.
- Refined DownWork with full-width responsive lanes, hustle category filters, and a hiring tab for assistant management.
- Expanded the hustle market with fallback job scouting, a Virtual Assistant gig, and expiry grace periods that steady contract supply.
- Elevated BlogPress and Timodoro surfaces with SEO/backlink metrics, daily timelines, and focus-first dashboards.

## 2025-10-06 – Systems & Tools Overhaul
- Launched the daily hustle market with multi-variant templates, seat-aware UI, and immediate payout settlements.
- Moved knowledge tracks to manual study actions and routed course enrollment through the shared hustle market.
- Unified hustles, courses, and upkeep under shared action cards and registry-driven TODO feeds.
- Rolled out balancing workbench dashboards, developer state explorers, and action memory tools for tuning.
- Rebalanced niche trend events to always-on weighted cycles with longer ramps and celebration boosts.

## 2025-10-03 – Browser & Workspace Refresh
- Debuted the Timodoro productivity workspace with dedicated timeline planning and celebration flows.
- Refined BlogPress, Learnly, and ShopStack/Shopily with income recaps, free course catalogs, and unified upgrade prompts.
- Reimagined the Trends and AboutYou apps alongside alphabetical sorting and persistent analytics history.
- Introduced browser notification dropdowns, widget arrangement tools, and workspace icons for snappier navigation.
- Retuned knowledge tracks, random events, and passive notifications to emphasize upbeat scheduling loops.<|MERGE_RESOLUTION|>--- conflicted
+++ resolved
@@ -9,11 +9,8 @@
 
 ## Unreleased
 - DownWork now remembers quick and category filters per session, keeping your scouting view consistent between visits.
-<<<<<<< HEAD
 - VideoTube studio adds upgrade and pricing tabs with grouped gear highlights, niche intel, and purchase hooks.
-=======
 - BlogPress workspace adds a dedicated Upgrades tab that reuses the blueprint boosters list with purchase actions wired in.
->>>>>>> d4fef476
 
 ## 2025-10-21 – Session Slot & Hustle Refresh
 - Introduced multi-session save slots with import/export, autosave safeguards, and gentle recovery flows.
