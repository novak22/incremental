--- conflicted
+++ resolved
@@ -10,8 +10,5 @@
 - Expanded the virtual assistant upgrade into a four-person team with daily payroll, hire/fire controls, and log messaging.
 - Added cash-based maintenance costs for blogs ($2/day) and vlogs ($5/day) that block payouts when funds are unavailable.
 - Wired a daily metrics ledger into the snapshot so time invested, cash earned, and spending breakdowns reflect the current day’s actions.
-<<<<<<< HEAD
 - Introduced an asset quality ladder with bespoke actions, UI panels, and level-based payout scaling for every passive income stream.
-=======
-- Added instance-level asset lists with one-click liquidation; selling pays three times yesterday’s payout and logs the cash in the new daily ledger.
->>>>>>> 1b07236d
+- Added instance-level asset lists with one-click liquidation; selling pays three times yesterday’s payout and logs the cash in the new daily ledger.