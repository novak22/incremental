# Changelog

## Unreleased
- Tooling: Added a Streamlit balancing workbench (`tools/balancingWorkbench/`) with live sliders, ROI charts, and PNG exports to accelerate economy tuning sessions.
- Governance: Gameplay PRs that adjust economy constants must update `docs/EconomySpec.md`, rerun `npm run rebuild-economy-docs`, and attach the refreshed appendix before review.
- Knowledge study tracks now spawn manual study actions; log hours yourself to advance days and earn completion rewards, with migrated saves seeding pending sessions for existing enrollments.
- Action progress now records per-day hours, supports deferred completions, and exposes helpers for advancing or resetting in-flight hustles.
- Unified instant hustles and study sessions under a shared action registry that tracks accepted instances, daily limits, and
  completion history without erasing legacy hustle progress.
- Hustle market rolls daily offers from immutable templates, tracks multi-day availability, and persists timestamps for clean day rollovers.
- Hustle market offers now expose per-variant requirements and payout metadata, support simultaneous variants, and surface claimed-contract selectors via the new `acceptHustleOffer` helper.
- TODO/action queue now runs through the shared action-provider registry so dashboard widgets and TimoDoro stay aligned, and the landing page no longer swallows the default workspace when tasks populate mid-load.
- Browser shell keeps the tabbed chrome, notification bell, and modular stylesheets; add new surfaces by pairing a presenter with a stylesheet.
- Home dashboard stays focused on the three core widgets (ToDo, cash snapshot, app tiles) with drag-to-arrange and End Day gating.
- Workspace roster (BankApp, Learnly, Shopily, VideoTube, DigiShelf, ServerHub) shares KPI grids, detail panes, and launch confirmations.
- Content tracks lean on schema builders for courses, upgrades, and passive assets; boosts and events reuse the shared multi-day engine.
- Passive income, education, and hustles remain tuned around upkeep-first scheduling so players stay in control of daily hours.
- Routine hustle payouts and quality work logs now auto-dismiss so the notification bell spotlights urgent alerts.
- ShopStack workspace trims unused detail builders—`buildDetailView` and the old `detailBuilders.js` helper are gone, with `detail/index.js` re-exporting the focused helpers directly.
- Quality actions across passive assets can now spark upbeat celebration events that grant short-lived payout boosts.
- Niche popularity now syncs with active trend events, keeping multipliers, history, and analytics aligned across saves.
- Niche trend events now stretch across 5–10 days, building from gentle nudges to pronounced peaks (or dips) so players can react to the swelling momentum.
<<<<<<< HEAD
- Tooling: Added a `?view=developer` state explorer that surfaces the live memory snapshot, active random events, and long-term buff sources for faster balancing passes.
=======
- Niche trend rerolls now guarantee every niche is always riding exactly one weighted event, including immediately after loads and daily advances.
>>>>>>> 029db6bb

## Recent Highlights
- Passive assets gained Quality 4–5 payout milestones with clearer upkeep cues.
- Education and hustle bonuses announce their links directly on course and task cards.
- Dashboard upgrades centralize upgrade prompts, daily stats, and schedule messaging.<|MERGE_RESOLUTION|>--- conflicted
+++ resolved
@@ -20,11 +20,8 @@
 - Quality actions across passive assets can now spark upbeat celebration events that grant short-lived payout boosts.
 - Niche popularity now syncs with active trend events, keeping multipliers, history, and analytics aligned across saves.
 - Niche trend events now stretch across 5–10 days, building from gentle nudges to pronounced peaks (or dips) so players can react to the swelling momentum.
-<<<<<<< HEAD
 - Tooling: Added a `?view=developer` state explorer that surfaces the live memory snapshot, active random events, and long-term buff sources for faster balancing passes.
-=======
 - Niche trend rerolls now guarantee every niche is always riding exactly one weighted event, including immediately after loads and daily advances.
->>>>>>> 029db6bb
 
 ## Recent Highlights
 - Passive assets gained Quality 4–5 payout milestones with clearer upkeep cues.
