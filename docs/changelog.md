# Changelog

## Unreleased
<<<<<<< HEAD
- Retired the debug action catalog and command palette overlays to streamline the shell and remove unused maintenance paths.
=======
- Browser homepage ToDo widget merges quick actions and upgrade suggestions into a scrollable list so every pending move stays visible.
>>>>>>> e174170a
- Learnly graduates into a dedicated browser app with a course catalog, detail pages, My Courses hub, and pricing FAQ while reusing the existing education systems.
- BlogPress brings the Personal Blog management flow into the browser shell with a table overview, detail inspector, pricing page, and one-click quality actions while reusing the existing passive-income logic.
- Browser homepage redesign removes the sidebar, aligns widgets into a responsive three-column grid, and promotes the app launcher into tile-based cards with live status badges.
- Browser shell graduates to a multi-tab workspace: the launch page stays pinned as the first tab while apps like BankApp open in their own closable tabs and keep their state when you swap views.
- Browser launch view trims the hero headline, keeps repeatable quick tasks visible, and adds an inline End Day button when the action list is empty for faster wrap-ups.
- Browser homepage now launches with a focused ToDo widget, time tracker, and End Day button while shortcut, earnings, and notification surfaces stay hidden for future drops.
- Browser homepage now features a three-card column with a simplified apps roster and a BankApp-powered cash snapshot for instant context.
- Boot logic now respects an `?ui=` flag and the browser chrome includes a Classic Shell button so testers can bounce between shells while feature parity lands.
- BankApp finance portal now pipes the classic dashboard totals into a bank-style header (Current balance, Net / Day, Daily +, Daily -) and mirrors the daily ledger inside the browser shell.
- Browser shell entry experiments ship a homepage chrome with pinned sites and dedicated widgets while sharing the core game lo
op with the classic dashboard.
- Browser chrome now renders dashboard KPIs, quick actions, notifications, and the DownWork/VideoTube/ShopStack/Learnly surfaces through dedicated presenters that reuse the shared models.
- Modular UI view-model builders keep player overview, skills, header actions, and layout filters aligned while making alternate shells easy to drop in.
- Passive asset economy has lower upkeep, clearer payout ladders, and milestone callouts so builds pay off earlier.
- Education and hustle systems link courses to gig bonuses with celebratory progress cues and smarter scheduling buffers.
- Upgrade and venture hubs highlight ready actions, lane navigation, and payout breakdowns to streamline reinvestment.
- Analytics surfaces—daily outlooks, niche multipliers, and sortable grids—now live in a dedicated tab while the dashboard stays action focused.
- Retired the upgrade shortcuts helper to simplify asset panes and rely on contextual card guidance.

## Recent Highlights
- Passive assets gained Quality 4–5 milestones with higher payouts and refreshed modifiers.
- Education and hustle systems link courses to gig bonuses while workshops diversify study plans.
- Dashboard upgrades centralize upgrade recommendations, daily stats, and schedule messaging.<|MERGE_RESOLUTION|>--- conflicted
+++ resolved
@@ -1,11 +1,8 @@
 # Changelog
 
 ## Unreleased
-<<<<<<< HEAD
 - Retired the debug action catalog and command palette overlays to streamline the shell and remove unused maintenance paths.
-=======
 - Browser homepage ToDo widget merges quick actions and upgrade suggestions into a scrollable list so every pending move stays visible.
->>>>>>> e174170a
 - Learnly graduates into a dedicated browser app with a course catalog, detail pages, My Courses hub, and pricing FAQ while reusing the existing education systems.
 - BlogPress brings the Personal Blog management flow into the browser shell with a table overview, detail inspector, pricing page, and one-click quality actions while reusing the existing passive-income logic.
 - Browser homepage redesign removes the sidebar, aligns widgets into a responsive three-column grid, and promotes the app launcher into tile-based cards with live status badges.
