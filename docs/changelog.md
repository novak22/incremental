# Changelog

## Unreleased
<<<<<<< HEAD
- Browser shell stylesheet now lives in modular source folders with a documented build step (`npm run build:css`) to regenerate the bundled `browser.css` before commits.
=======
- Browser chrome gains a partial invalidation system so background ticks and actions only refresh the dashboard, cards, and widgets that actually changed.
>>>>>>> eacc308d
- Knowledge tracks retune advanced business courses with longer sessions, higher tuitions, and refreshed hustle/asset bonuses while Free Course jumpstarts shift to 4h/day intensives.
- Learnly adds a Free Courses tab stocked with XP-rich jumpstarts that unlock BlogPress, VideoTube, DigiShelf, Shopily, and ServerHub once you hit level 1 in their focus skill.
- Passive income and upgrade completion notifications now arrive pre-read, and the welcome-back alert no longer appears so the tray only spotlights actionable events.
- Random event engine now tracks multi-day boosts and setbacks for assets and niches, including the vlog’s viral streak migrating onto the shared system.
- TimoDoro Task Log now spotlights completed work only, grouping hustle hours into Hustles, Education, Upkeep, and Upgrades with hour-focused summaries.
- TimoDoro productivity hub joins the browser app roster, remixing the ToDo queue, upkeep logs, and daily summary stats into a dedicated focus workspace.
- Browser homepage apps widget now includes an Arrange mode so players can drag tiles to swap spots, highlight favorites, and keep the order between sessions.
- Browser homepage widget headers now sport emoji icons that jump straight into the full TimoDoro and BankApp workspaces for faster follow-up from the snapshot view.
- Asset Arcade workspace retired from the browser prototype and hidden from the homepage launcher while we explore refreshed asset flows.
- Shopily’s upgrades tab now mirrors a mobile top-up catalog with ShopStack-grade detail panels while the Fulfillment Automation Suite, Global Supply Mesh, and White-Label Alliance migrate out of ShopStack into the dedicated commerce app.
- Browser chrome now features a notification bell that mirrors the event log with unread badges, read tracking, and a mark-all control.
- AboutYou rebrands the browser profile hub with upbeat copy, refreshed styling, and tighter lists that only surface owned education tracks and equipped gear.
- Browser shell app launchers now open themed confirmation modals before spinning up new blogs, SaaS apps, galleries, or e-book series, highlighting setup time, upfront spend, and daily upkeep before the action fires.
- Trends Intelligence Lab refreshes the browser app with analytics-style header controls, overview metrics, sparkline cards, and an expanded watchlist panel while reusing existing niche data.
- Trends Intelligence Lab now includes a Name (A–Z) sort so players can scan niches alphabetically alongside momentum filters.
- Trends analytics now archive a rolling seven-day highlight recap in local storage and surface it in the dashboard for fast comparisons across days.
- ServerHub launches as a cloud-inspired control center for Micro SaaS ventures with KPI hero metrics, app table + detail sidebar, upgrade shelf, and pricing tiers built on the existing SaaS backend.
- BankApp now archives the last seven day-end ledgers and mirrors the shared activity log so the browser shell surfaces cashflow streaks without leaving the app.
- BankApp’s finance dashboard now pipes every tracked dataset—obligations, pending payouts, asset ROI tables, opportunity queues, and education commitments—into the in-app layout so the browser view matches the classic shell’s depth.
- ShopStack storefront replaces the legacy upgrades tab with a full browser app featuring category filters, product detail pages, and a My Purchases hub while reusing the original upgrade logic.
- Retired the debug action catalog and command palette overlays to streamline the shell and remove unused maintenance paths.
- Browser homepage ToDo widget now unifies quick actions, upgrade prompts, and enrollable study tracks in a single filtered checklist so only affordable moves surface.
- Browser homepage ToDo widget adds a "Focus on" toggle so players can sort for top-paying hustles, fastest upgrades, or an alternating blend of both.
- Browser homepage ToDo widget now auto-lists any upkeep or study time already consumed at daybreak inside the Done column so players see their remaining capacity at a glance.
- Browser chrome End Day button now launches the next queued ToDo task and only offers "Next Day" once the list is clear.
- Learnly graduates into a dedicated browser app with a course catalog, detail pages, My Courses hub, and pricing FAQ while reusing the existing education systems.
- Learnly catalog now hides completed courses, floats active enrollments to the top of My Courses, and mirrors tab switches in the workspace URL bar for clearer navigation.
- BlogPress brings the Personal Blog management flow into the browser shell with a table overview, detail inspector, pricing page, and one-click quality actions while reusing the existing passive-income logic.
- BlogPress detail view now features an Income recap panel that mirrors the classic asset card with lifetime totals, daily averages, net earnings, pending payouts, and upkeep cues.
- VideoTube graduates the vlog asset tools into a studio-style browser app with a channel dashboard, analytics view, niche selection, and launch workflow that reuse the existing vlog economy.
- Shopily launches as the dropshipping control center with KPI hero, store table + sidebar, upgrade shelf, and pricing tier cards while reusing the established commerce backend.
- DigiShelf consolidates Digital E-Book Series and Stock Photo Galleries into a SaaS-style browser workspace with unified stats, detail panels, and pricing guidance while reusing the original asset logic.
- Browser homepage redesign removes the sidebar, aligns widgets into a responsive three-column grid, and promotes the app launcher into tile-based cards with live status badges.
- Browser shell graduates to a multi-tab workspace: the launch page stays pinned as the first tab while apps like BankApp open in their own closable tabs and keep their state when you swap views.
- Browser launch view trims the hero headline, keeps repeatable quick tasks visible, and adds an inline End Day button when the action list is empty for faster wrap-ups.
- Browser homepage now launches with a focused ToDo widget, time tracker, and End Day button while shortcut, earnings, and notification surfaces stay hidden for future drops.
- Browser homepage now features a three-card column with a simplified apps roster and a BankApp-powered cash snapshot for instant context.
- Boot logic now respects an `?ui=` flag and the browser chrome includes a Classic Shell button so testers can bounce between shells while feature parity lands.
- BankApp finance portal now pipes the classic dashboard totals into a bank-style header (Current balance, Net / Day, Daily +, Daily -) and mirrors the daily ledger inside the browser shell.
- Browser shell entry experiments ship a homepage chrome with pinned sites and dedicated widgets while sharing the core game lo
op with the classic dashboard.
- Browser chrome now renders dashboard KPIs, quick actions, notifications, and the DownWork/VideoTube/ShopStack/Learnly surfaces through dedicated presenters that reuse the shared models.
- Modular UI view-model builders keep player overview, skills, header actions, and layout filters aligned while making alternate shells easy to drop in.
- Passive asset economy has lower upkeep, clearer payout ladders, and milestone callouts so builds pay off earlier.
- Education and hustle systems link courses to gig bonuses with celebratory progress cues and smarter scheduling buffers.
- Upgrade and venture hubs highlight ready actions, lane navigation, and payout breakdowns to streamline reinvestment.
- Analytics surfaces—daily outlooks, niche multipliers, and sortable grids—now live in a dedicated tab while the dashboard stays action focused.
- Retired the upgrade shortcuts helper to simplify asset panes and rely on contextual card guidance.

## Recent Highlights
- Passive assets gained Quality 4–5 milestones with higher payouts and refreshed modifiers.
- Education and hustle systems link courses to gig bonuses while workshops diversify study plans.
- Dashboard upgrades centralize upgrade recommendations, daily stats, and schedule messaging.<|MERGE_RESOLUTION|>--- conflicted
+++ resolved
@@ -1,11 +1,8 @@
 # Changelog
 
 ## Unreleased
-<<<<<<< HEAD
 - Browser shell stylesheet now lives in modular source folders with a documented build step (`npm run build:css`) to regenerate the bundled `browser.css` before commits.
-=======
 - Browser chrome gains a partial invalidation system so background ticks and actions only refresh the dashboard, cards, and widgets that actually changed.
->>>>>>> eacc308d
 - Knowledge tracks retune advanced business courses with longer sessions, higher tuitions, and refreshed hustle/asset bonuses while Free Course jumpstarts shift to 4h/day intensives.
 - Learnly adds a Free Courses tab stocked with XP-rich jumpstarts that unlock BlogPress, VideoTube, DigiShelf, Shopily, and ServerHub once you hit level 1 in their focus skill.
 - Passive income and upgrade completion notifications now arrive pre-read, and the welcome-back alert no longer appears so the tray only spotlights actionable events.
