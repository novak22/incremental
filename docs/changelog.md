# Changelog

## Unreleased
- Player screen: new overview tab spotlights character level, skills, education, gear, and hustle momentum in one place.
- Passive economy rebalance: smoother upkeep for blogs, stock photos, dropshipping, and SaaS so late tiers feel rewarding without micromanagement spikes.
- Progression refresh: character skills, study scheduling, and celebratory UI now guide players through course-driven bonuses and countdowns.
- Flow helpers: the "Next" action, Daily Stats card, and header pulse now keep priorities, earnings, and schedules visible at a glance.
- Asset stewardship: detail panels, sell controls, and recommendations highlight ROI, upkeep costs, and upgrade shortcuts for each build.
- Active build cards surface quality tiers, remaining steps to the next milestone, and yesterday’s payout breakdown so upgrades feel tangible.
- Automation & infrastructure: broader instant gigs, smarter assistant load balancing, and new studio/server tiers expand long-term play.
- Education clarity: finished courses now show 100% progress and list the XP-rich skills they elevate.
- Upgrade hub redesign: roadmap stats, category chips, and a refreshed dock make reinvestment planning faster and more celebratory.
- Hustle pacing: retired the eBay flip queue and delayed payouts so every gig pays out the moment you wrap it.
<<<<<<< HEAD
- SaaS mastery: global ops, predictive insights, and autonomous support upgrades stack new multipliers, progress bonuses, and cooldown tweaks for multi-instance micro-app empires.
=======
- Creative upgrade ladder: editorial pipeline, syndication suite, and immersive story worlds stack payouts and progress boosts across blogs, e-books, and vlogs.
>>>>>>> a9b57fa4

## Recent Highlights
- Passive assets gained Quality 4–5 milestones with higher payouts and refreshed modifiers.
- Education and hustle systems link courses to gig bonuses while workshops diversify study plans.
- Dashboard upgrades centralize upgrade recommendations, daily stats, and schedule messaging.

## Archive
The full historical log lives in the [changelog archive](archive/changelog-archive.md).<|MERGE_RESOLUTION|>--- conflicted
+++ resolved
@@ -11,11 +11,8 @@
 - Education clarity: finished courses now show 100% progress and list the XP-rich skills they elevate.
 - Upgrade hub redesign: roadmap stats, category chips, and a refreshed dock make reinvestment planning faster and more celebratory.
 - Hustle pacing: retired the eBay flip queue and delayed payouts so every gig pays out the moment you wrap it.
-<<<<<<< HEAD
 - SaaS mastery: global ops, predictive insights, and autonomous support upgrades stack new multipliers, progress bonuses, and cooldown tweaks for multi-instance micro-app empires.
-=======
 - Creative upgrade ladder: editorial pipeline, syndication suite, and immersive story worlds stack payouts and progress boosts across blogs, e-books, and vlogs.
->>>>>>> a9b57fa4
 
 ## Recent Highlights
 - Passive assets gained Quality 4–5 milestones with higher payouts and refreshed modifiers.
