# Changelog

## [Unreleased]
<<<<<<< HEAD
- Added a centralized action catalog with selectors plus an optional debug panel that lists availability, costs, and requirement gaps across hustles, assets, upgrades, and quality actions.
=======
- Unified asset and upgrade requirement schema so unlock conditions share consistent evaluation and UI messaging.
>>>>>>> 54fe2895
- Revamped education tracks with upfront tuition costs, longer course lengths, and an automatic daily study scheduler that reserves hours until graduation.
- Added cinema/studio upgrade tiers and a three-step server infrastructure ladder culminating in a Cloud Cluster requirement for SaaS launches.
- Added instant hustles that reward active blogs/e-books, complete with live requirement summaries and one-hour payouts, plus per-instance cooldowns for high-impact passive quality actions.
- Added a net-per-hour ROI column to passive asset rosters and refreshed the instance briefing modal with asset-specific quality progress and upgrade actions.
- Added category-level asset rosters with upkeep, payout, and upgrade/sell shortcuts, plus an instance-aware briefing modal that surfaces owned and locked upgrades.
- Shifted passive asset payouts to credit during the morning maintenance sweep so earnings persist in the new day’s snapshot.
- Highlighted passive asset payouts in the Daily Snapshot caption and breakdown, including instance counts for each earning stream.
- Overhauled the passive asset board with stat-rich cards, upgrade shortcuts, per-instance earnings, and a briefing modal for nailing new launches.
- Replaced the tabbed workspace with a sticky header navigation that scrolls to each section, refreshed section styling, and removed duplicate passive asset cards.
- Major UI redesign with a collapsible daily snapshot, tabbed workspace, asset categories, filter toggles, and upgrade search for smoother planning.
- Shifted passive asset income to a day-driven scheduler with multi-day setup tracking and maintenance allocation.
- Added expanded asset catalog (Blogs, Vlog Channels, E-Book Series, Stock Photo Galleries, Dropshipping Storefronts, SaaS Micro-App) with per-instance state and dynamic income ranges.
- Introduced knowledge study tracks with daily commitments that gate advanced assets alongside equipment and experience requirements.
- Refreshed UI copy, card details, and styling to surface asset counts, income bands, and requirement progress.
- Reworked upgrades (camera, lighting kit, automation course) to align with the new asset ecosystem.
- Expanded the virtual assistant upgrade into a four-person team with daily payroll, hire/fire controls, and log messaging.
- Added cash-based maintenance costs for blogs ($2/day) and vlogs ($5/day) that block payouts when funds are unavailable.
- Wired a daily metrics ledger into the snapshot so time invested, money earned (with passive streams called out), and spending breakdowns reflect the current day’s actions.
- Introduced an asset quality ladder with bespoke actions, UI panels, and level-based payout scaling for every passive income stream.
- Added instance-level asset lists with one-click liquidation; selling pays three times yesterday’s payout and logs the cash in the new daily ledger.
- Recalibrated passive asset setup costs, maintenance, and quality payouts so Quality 3 earnings fall between $20–$40/day and take multiple weeks of upkeep to recoup, with documentation refreshed to match.<|MERGE_RESOLUTION|>--- conflicted
+++ resolved
@@ -1,11 +1,8 @@
 # Changelog
 
 ## [Unreleased]
-<<<<<<< HEAD
 - Added a centralized action catalog with selectors plus an optional debug panel that lists availability, costs, and requirement gaps across hustles, assets, upgrades, and quality actions.
-=======
 - Unified asset and upgrade requirement schema so unlock conditions share consistent evaluation and UI messaging.
->>>>>>> 54fe2895
 - Revamped education tracks with upfront tuition costs, longer course lengths, and an automatic daily study scheduler that reserves hours until graduation.
 - Added cinema/studio upgrade tiers and a three-step server infrastructure ladder culminating in a Cloud Cluster requirement for SaaS launches.
 - Added instant hustles that reward active blogs/e-books, complete with live requirement summaries and one-hour payouts, plus per-instance cooldowns for high-impact passive quality actions.
