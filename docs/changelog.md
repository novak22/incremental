# Changelog

## [Unreleased]
<<<<<<< HEAD
- Revamped education tracks with upfront tuition costs, longer course lengths, and an automatic daily study scheduler that reserves hours until graduation.
=======
- Added instant hustles that reward active blogs/e-books, complete with live requirement summaries and one-hour payouts, plus per-instance cooldowns for high-impact passive quality actions.
>>>>>>> a46d1edb
- Added a net-per-hour ROI column to passive asset rosters and refreshed the instance briefing modal with asset-specific quality progress and upgrade actions.
- Added category-level asset rosters with upkeep, payout, and upgrade/sell shortcuts, plus an instance-aware briefing modal that surfaces owned and locked upgrades.
- Shifted passive asset payouts to credit during the morning maintenance sweep so earnings persist in the new day’s snapshot.
- Highlighted passive asset payouts in the Daily Snapshot caption and breakdown, including instance counts for each earning stream.
- Overhauled the passive asset board with stat-rich cards, upgrade shortcuts, per-instance earnings, and a briefing modal for nailing new launches.
- Replaced the tabbed workspace with a sticky header navigation that scrolls to each section, refreshed section styling, and removed duplicate passive asset cards.
- Major UI redesign with a collapsible daily snapshot, tabbed workspace, asset categories, filter toggles, and upgrade search for smoother planning.
- Shifted passive asset income to a day-driven scheduler with multi-day setup tracking and maintenance allocation.
- Added expanded asset catalog (Blogs, Vlog Channels, E-Book Series, Stock Photo Galleries, Dropshipping Storefronts, SaaS Micro-App) with per-instance state and dynamic income ranges.
- Introduced knowledge study tracks with daily commitments that gate advanced assets alongside equipment and experience requirements.
- Refreshed UI copy, card details, and styling to surface asset counts, income bands, and requirement progress.
- Reworked upgrades (camera, lighting kit, automation course) to align with the new asset ecosystem.
- Expanded the virtual assistant upgrade into a four-person team with daily payroll, hire/fire controls, and log messaging.
- Added cash-based maintenance costs for blogs ($2/day) and vlogs ($5/day) that block payouts when funds are unavailable.
- Wired a daily metrics ledger into the snapshot so time invested, money earned (with passive streams called out), and spending breakdowns reflect the current day’s actions.
- Introduced an asset quality ladder with bespoke actions, UI panels, and level-based payout scaling for every passive income stream.
- Added instance-level asset lists with one-click liquidation; selling pays three times yesterday’s payout and logs the cash in the new daily ledger.
- Recalibrated passive asset setup costs, maintenance, and quality payouts so Quality 3 earnings fall between $20–$40/day and take multiple weeks of upkeep to recoup, with documentation refreshed to match.<|MERGE_RESOLUTION|>--- conflicted
+++ resolved
@@ -1,11 +1,8 @@
 # Changelog
 
 ## [Unreleased]
-<<<<<<< HEAD
 - Revamped education tracks with upfront tuition costs, longer course lengths, and an automatic daily study scheduler that reserves hours until graduation.
-=======
 - Added instant hustles that reward active blogs/e-books, complete with live requirement summaries and one-hour payouts, plus per-instance cooldowns for high-impact passive quality actions.
->>>>>>> a46d1edb
 - Added a net-per-hour ROI column to passive asset rosters and refreshed the instance briefing modal with asset-specific quality progress and upgrade actions.
 - Added category-level asset rosters with upkeep, payout, and upgrade/sell shortcuts, plus an instance-aware briefing modal that surfaces owned and locked upgrades.
 - Shifted passive asset payouts to credit during the morning maintenance sweep so earnings persist in the new day’s snapshot.
