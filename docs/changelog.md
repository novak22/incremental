--- conflicted
+++ resolved
@@ -1,11 +1,8 @@
 # Changelog
 
 ## Unreleased
-<<<<<<< HEAD
 - Trends Intelligence Lab replaces the classic analytics tab with a standalone browser app featuring a daily outlook ticker, refreshed momentum cards, and a dedicated watchlist while reusing existing niche data.
-=======
 - ServerHub launches as a cloud-inspired control center for Micro SaaS ventures with KPI hero metrics, app table + detail sidebar, upgrade shelf, and pricing tiers built on the existing SaaS backend.
->>>>>>> 45abf180
 - BankApp now archives the last seven day-end ledgers and mirrors the shared activity log so the browser shell surfaces cashflow streaks without leaving the app.
 - BankApp’s finance dashboard now pipes every tracked dataset—obligations, pending payouts, asset ROI tables, opportunity queues, and education commitments—into the in-app layout so the browser view matches the classic shell’s depth.
 - ShopStack storefront replaces the legacy upgrades tab with a full browser app featuring category filters, product detail pages, and a My Purchases hub while reusing the original upgrade logic.
