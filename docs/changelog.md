--- conflicted
+++ resolved
@@ -18,12 +18,9 @@
 - Routine hustle payouts and quality work logs now auto-dismiss so the notification bell spotlights urgent alerts.
 - ShopStack workspace trims unused detail builders—`buildDetailView` and the old `detailBuilders.js` helper are gone, with `detail/index.js` re-exporting the focused helpers directly.
 - Quality actions across passive assets can now spark upbeat celebration events that grant short-lived payout boosts.
-<<<<<<< HEAD
 - Hustle-facing UIs surface accepted commitments with progress meters, highlight variant expiries, and keep quick actions populated even when the market has no fresh offers.
-=======
 - Niche popularity now syncs with active trend events, keeping multipliers, history, and analytics aligned across saves.
 - Niche trend events now stretch across 5–10 days, building from gentle nudges to pronounced peaks (or dips) so players can react to the swelling momentum.
->>>>>>> f2f06558
 
 ## Recent Highlights
 - Passive assets gained Quality 4–5 payout milestones with clearer upkeep cues.
