--- conflicted
+++ resolved
@@ -1,11 +1,8 @@
 # Changelog
 
 ## Unreleased
-<<<<<<< HEAD
 - BankApp now archives the last seven day-end ledgers and mirrors the shared activity log so the browser shell surfaces cashflow streaks without leaving the app.
-=======
 - ShopStack storefront replaces the legacy upgrades tab with a full browser app featuring category filters, product detail pages, and a My Purchases hub while reusing the original upgrade logic.
->>>>>>> 63f3fbb9
 - Retired the debug action catalog and command palette overlays to streamline the shell and remove unused maintenance paths.
 - Browser homepage ToDo widget merges quick actions and upgrade suggestions into a scrollable list so every pending move stays visible.
 - Learnly graduates into a dedicated browser app with a course catalog, detail pages, My Courses hub, and pricing FAQ while reusing the existing education systems.
