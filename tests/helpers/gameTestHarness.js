import { ensureTestDom } from './setupDom.js';

let harness;

export async function getGameTestHarness() {
  if (harness) return harness;

  ensureTestDom();

  const stateModule = await import('../../src/core/state.js');
  const registryModule = await import('../../src/core/state/registry.js');
  const assetStateModule = await import('../../src/core/state/assets.js');
  const assetsModule = await import('../../src/game/assets/index.js');
  const hustlesModule = await import('../../src/game/hustles.js');
  const upgradesModule = await import('../../src/game/upgrades.js');
  const requirementsModule = await import('../../src/game/requirements.js');
  const lifecycleModule = await import('../../src/game/lifecycle.js');
  const timeModule = await import('../../src/game/time.js');
  const currencyModule = await import('../../src/game/currency.js');
  const assistantModule = await import('../../src/game/assistant.js');
  const actionsModule = await import('../../src/game/actions.js');
  const logModule = await import('../../src/core/log.js');
  const storageModule = await import('../../src/core/storage.js');
  const offlineModule = await import('../../src/game/offline.js');
  const elementRegistryModule = await import('../../src/ui/elements/registry.js');

  elementRegistryModule.initElementRegistry(document);

  registryModule.configureRegistry({
    assets: assetsModule.ASSETS,
    hustles: hustlesModule.HUSTLES,
    upgrades: upgradesModule.UPGRADES
  });

  const elements = {
    get money() {
      return elementRegistryModule.getMoneyNode();
    },
    get logFeed() {
      return (elementRegistryModule.getLogNodes() || {}).logFeed;
    },
    get logTip() {
      return (elementRegistryModule.getLogNodes() || {}).logTip;
    },
    get day() {
      return (elementRegistryModule.getPlayerNodes() || {}).summary?.day;
    },
    get time() {
      return (elementRegistryModule.getPlayerNodes() || {}).summary?.time;
    }
  };

  const resetState = () => {
    const nextState = stateModule.initializeState(stateModule.buildDefaultState());
    const logNodes = elementRegistryModule.getLogNodes() || {};
    if (logNodes.logFeed) {
      logNodes.logFeed.innerHTML = '';
    }
    if (logNodes.logTip) {
      logNodes.logTip.style.display = 'block';
    }
    const moneyNode = elementRegistryModule.getMoneyNode();
    if (moneyNode) {
      moneyNode.textContent = '';
    }
<<<<<<< HEAD
=======
    const playerSummary = elementRegistryModule.getPlayerNodes()?.summary || {};
    if (playerSummary.time) {
      playerSummary.time.textContent = '';
    }
    if (playerSummary.day) {
      playerSummary.day.textContent = '';
    }
>>>>>>> 573e0b01
    return nextState;
  };

  harness = {
    stateModule,
    registryModule,
    assetStateModule,
    assetsModule,
    hustlesModule,
    upgradesModule,
    requirementsModule,
    lifecycleModule,
    timeModule,
    currencyModule,
    assistantModule,
    actionsModule,
    logModule,
    storageModule,
    offlineModule,
    elements,
    resetState
  };

  resetState();

  return harness;
}<|MERGE_RESOLUTION|>--- conflicted
+++ resolved
@@ -1,4 +1,4 @@
-import { ensureTestDom } from './setupDom.js';
+  import { ensureTestDom } from './setupDom.js';
 
 let harness;
 
@@ -63,8 +63,6 @@
     if (moneyNode) {
       moneyNode.textContent = '';
     }
-<<<<<<< HEAD
-=======
     const playerSummary = elementRegistryModule.getPlayerNodes()?.summary || {};
     if (playerSummary.time) {
       playerSummary.time.textContent = '';
@@ -72,7 +70,6 @@
     if (playerSummary.day) {
       playerSummary.day.textContent = '';
     }
->>>>>>> 573e0b01
     return nextState;
   };
 
