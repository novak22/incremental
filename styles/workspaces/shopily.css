/* Shopily retail console (src/ui/views/browser/components/shopily.js) */
.shopily {
  display: flex;
  flex-direction: column;
  gap: 1.6rem;
}

.shopily-topbar {
  background: var(--browser-panel);
  border: 1px solid var(--browser-panel-border);
  border-radius: var(--browser-radius-lg);
  box-shadow: var(--browser-shadow-soft);
  padding: 1.35rem 1.5rem;
  display: grid;
  grid-template-columns: 1fr auto;
  grid-template-areas:
    "intro actions"
    "nav nav";
  gap: 0.9rem;
}

.shopily-topbar__intro,
.shopily-topbar__row {
  grid-area: intro;
  display: flex;
  flex-direction: column;
  gap: 0.2rem;
}

.shopily-topbar__heading,
.shopily-topbar__title h1 {
  margin: 0;
  font-size: 1.6rem;
  font-weight: 700;
}

.shopily-topbar__tagline,
.shopily-topbar__title p {
  margin: 0;
  color: var(--browser-muted);
  font-size: 0.95rem;
}

.shopily-topbar__actions {
  grid-area: actions;
  display: flex;
  gap: 0.65rem;
  flex-wrap: wrap;
  align-items: center;
  justify-content: flex-end;
}

.shopily-nav {
  display: flex;
  flex-wrap: wrap;
  gap: 0.45rem;
  padding-top: 0.55rem;
  border-top: 1px solid var(--browser-panel-border);
}

.shopily-topbar__nav {
  grid-area: nav;
}

.shopily-nav__button {
  position: relative;
  border: 1px solid var(--browser-panel-border);
  border-radius: var(--browser-radius-pill);
  background: rgba(148, 163, 184, 0.12);
  color: inherit;
  font-weight: 600;
  padding: 0.45rem 1rem;
  transition: border-color 160ms ease, background 160ms ease, box-shadow 160ms ease;
}

.shopily-nav__button.is-active {
  border-color: var(--browser-accent);
  background: var(--browser-accent-soft);
  box-shadow: var(--browser-shadow-focus);
}

.shopily-nav__button:hover {
  border-color: var(--browser-accent);
}

.shopily-nav__badge {
  margin-left: 0.5rem;
  padding: 0.1rem 0.55rem;
  background: var(--browser-accent);
  color: #fff;
  border-radius: var(--browser-radius-pill);
  font-size: 0.75rem;
  line-height: 1.4;
}

.shopily-topbar__actions {
  display: flex;
  gap: 0.65rem;
  flex-wrap: wrap;
  align-items: center;
}

.shopily-button {
  border: none;
  border-radius: var(--browser-radius-pill);
  font-weight: 600;
  cursor: pointer;
  transition: transform 160ms ease, box-shadow 160ms ease, background 160ms ease, color 160ms ease;
}

.shopily-button:disabled {
  cursor: not-allowed;
  opacity: 0.6;
  box-shadow: none;
}

.shopily-button--primary {
  background: var(--browser-accent);
  color: #fff;
  padding: 0.65rem 1.4rem;
  box-shadow: var(--browser-shadow-card);
}

.shopily-button--primary:not(:disabled):hover {
  transform: translateY(-1px);
  box-shadow: var(--browser-shadow-focus);
}

.shopily-button--secondary {
  background: rgba(148, 163, 184, 0.16);
  color: inherit;
  padding: 0.55rem 1.2rem;
}

.shopily-button--secondary:not(:disabled):hover {
  background: rgba(37, 99, 235, 0.18);
}

.shopily-button--ghost {
  background: transparent;
  color: var(--browser-accent);
  padding: 0.45rem 1.1rem;
}

.shopily-button--ghost:hover {
  background: rgba(37, 99, 235, 0.12);
}

.shopily-button--link {
  background: transparent;
  color: var(--browser-muted);
  padding: 0.45rem 0.9rem;
  text-decoration: underline;
}

.shopily-button--link:hover {
  color: var(--browser-accent);
}

.shopily-hero {
  background: var(--browser-panel);
  border: 1px solid var(--browser-panel-border);
  border-radius: var(--browser-radius-lg);
  padding: 1.75rem;
  display: grid;
  gap: 1.5rem;
  box-shadow: var(--browser-shadow-soft);
}

.shopily-hero__body h2 {
  margin: 0 0 0.6rem;
  font-size: 1.6rem;
  font-weight: 700;
}

.shopily-hero__body p {
  margin: 0;
  color: var(--browser-muted);
  font-size: 1rem;
}

.shopily-hero__cta {
  margin-top: 1.2rem;
}

.shopily-metrics,
.shopily-metrics__grid {
  display: grid;
  gap: 1rem;
  margin: 0;
}

.shopily-metric {
  padding: 1rem 1.25rem;
  border-radius: var(--browser-radius);
  border: 1px solid rgba(148, 163, 184, 0.2);
  background: rgba(148, 163, 184, 0.08);
  display: grid;
  gap: 0.35rem;
}

.shopily-metric__label {
  font-size: 0.85rem;
  letter-spacing: 0.02em;
  text-transform: uppercase;
  color: var(--browser-subtle);
}

.shopily-metric__value {
  font-size: 1.35rem;
  font-weight: 700;
}

.shopily-metric__note {
  font-size: 0.9rem;
  color: var(--browser-muted);
}

.shopily-grid {
  display: grid;
  gap: 1.5rem;
}

.shopily-table-container {
  background: var(--browser-panel);
  border: 1px solid var(--browser-panel-border);
  border-radius: var(--browser-radius-lg);
  box-shadow: var(--browser-shadow-soft);
  overflow: hidden;
}

.shopily-table {
  width: 100%;
  border-collapse: collapse;
}

.shopily-table th,
.shopily-table td,
.shopily-table__heading,
.shopily-table__cell {
  padding: 0.85rem 1rem;
  text-align: left;
  border-bottom: 1px solid rgba(148, 163, 184, 0.18);
}

.shopily-table th,
.shopily-table__heading {
  background: rgba(148, 163, 184, 0.12);
  font-size: 0.85rem;
  text-transform: uppercase;
  letter-spacing: 0.04em;
  color: var(--browser-subtle);
}

.shopily-table tbody tr:hover {
  background: rgba(37, 99, 235, 0.08);
  cursor: pointer;
}

.shopily-table tbody tr.is-selected {
  background: rgba(37, 99, 235, 0.16);
}

.shopily-table__cell--label {
  font-weight: 600;
}

.shopily-table__cell--actions {
  text-align: right;
}

.shopily-table__actions {
  display: inline-flex;
  gap: 0.5rem;
  justify-content: flex-end;
}

.shopily-table__actions {
  display: flex;
  gap: 0.5rem;
  flex-wrap: wrap;
}

.shopily-table__empty {
  text-align: center;
  padding: 2.5rem 1rem;
  color: var(--browser-muted);
}

.shopily-niche {
  display: flex;
  flex-direction: column;
  gap: 0.2rem;
}

.shopily-niche__name {
  font-weight: 600;
}

.shopily-niche__trend {
  font-size: 0.85rem;
  color: var(--browser-muted);
}

.shopily-detail {
  background: var(--browser-panel);
  border: 1px solid var(--browser-panel-border);
  border-radius: var(--browser-radius-lg);
  padding: 1.5rem;
  box-shadow: var(--browser-shadow-soft);
  display: flex;
  flex-direction: column;
  gap: 1rem;
}

<<<<<<< HEAD
.shopily-detail__sections {
=======
.shopily-detail__panels {
>>>>>>> 8b46d245
  display: grid;
  gap: 1rem;
}

.shopily-detail__header {
  display: flex;
  justify-content: space-between;
  align-items: center;
  gap: 1rem;
}

.shopily-detail__header h2 {
  margin: 0;
  font-size: 1.4rem;
}

.shopily-detail__empty {
  text-align: center;
  color: var(--browser-muted);
  padding: 2rem 1rem;
}

.shopily-status {
  padding: 0.35rem 0.8rem;
  border-radius: var(--browser-radius-pill);
  font-size: 0.85rem;
  font-weight: 600;
  background: rgba(148, 163, 184, 0.16);
  color: var(--browser-muted);
}

.shopily-status[data-state='active'] {
  background: rgba(37, 211, 102, 0.18);
  color: #047857;
}

.shopily-status[data-state='setup'] {
  background: rgba(250, 204, 21, 0.22);
  color: #92400e;
}

.shopily-panel {
  border: 1px solid rgba(148, 163, 184, 0.2);
  border-radius: var(--browser-radius);
  padding: 1.1rem 1.2rem;
  display: flex;
  flex-direction: column;
  gap: 0.65rem;
}

.shopily-panel h3 {
  margin: 0;
  font-size: 1.1rem;
}

.shopily-panel__note {
  margin: 0;
  color: var(--browser-muted);
  font-size: 0.95rem;
}

.shopily-panel__lead {
  margin: 0;
  font-weight: 600;
  font-size: 1.05rem;
}

.shopily-panel__hint {
  margin: 0;
  color: var(--browser-subtle);
  font-size: 0.85rem;
}

.shopily-panel__warning {
  margin: 0;
  background: rgba(239, 68, 68, 0.12);
  color: #991b1b;
  padding: 0.6rem 0.8rem;
  border-radius: var(--browser-radius);
  font-weight: 600;
}

.shopily-progress {
  width: 100%;
  height: 8px;
  border-radius: var(--browser-radius-pill);
  background: rgba(148, 163, 184, 0.3);
  overflow: hidden;
}

.shopily-progress__fill {
  width: calc(var(--shopily-progress, 0) * 1%);
  height: 100%;
  background: var(--browser-accent);
}

.shopily-field {
  display: flex;
  flex-direction: column;
  gap: 0.4rem;
  font-weight: 600;
  font-size: 0.95rem;
}

.shopily-select {
  border-radius: var(--browser-radius);
  border: 1px solid rgba(148, 163, 184, 0.6);
  padding: 0.55rem 0.75rem;
  background: rgba(148, 163, 184, 0.08);
  font-size: 0.95rem;
}

.shopily-stats {
  display: grid;
  gap: 0.4rem;
  margin: 0;
}

.shopily-stats__row {
  display: flex;
  justify-content: space-between;
  gap: 0.75rem;
  font-size: 0.95rem;
}

.shopily-list {
  margin: 0;
  padding: 0;
  list-style: none;
  display: grid;
  gap: 0.45rem;
}

.shopily-list__item {
  display: flex;
  justify-content: space-between;
  gap: 0.75rem;
  font-size: 0.95rem;
}

.shopily-list__label {
  color: var(--browser-muted);
}

.shopily-list__value {
  font-weight: 600;
}

.shopily-action-list {
  list-style: none;
  margin: 0;
  padding: 0;
  display: grid;
  gap: 0.75rem;
}

.shopily-action {
  display: flex;
  align-items: center;
  gap: 0.75rem;
  justify-content: space-between;
}

.shopily-action__label {
  font-weight: 600;
}

.shopily-action__meta {
  color: var(--browser-muted);
  font-size: 0.85rem;
}

.shopily-view {
  display: flex;
  flex-direction: column;
  gap: 1.5rem;
}

.shopily-upgrades__intro {
  background: var(--browser-panel);
  border: 1px solid var(--browser-panel-border);
  border-radius: var(--browser-radius-lg);
  padding: 1.5rem;
  box-shadow: var(--browser-shadow-soft);
}

.shopily-upgrades__intro h2 {
  margin: 0 0 0.4rem;
}

.shopily-upgrades__intro p {
  margin: 0;
  color: var(--browser-muted);
}

.shopily-upgrades__layout {
  display: grid;
  gap: 1.5rem;
  grid-template-columns: minmax(0, 1.6fr) minmax(0, 1fr);
  align-items: start;
}

.shopily-upgrades__catalog {
  display: flex;
  flex-direction: column;
  gap: 1.25rem;
}

.shopily-upgrades {
  display: grid;
  gap: 1rem;
  grid-template-columns: repeat(auto-fill, minmax(280px, 1fr));
}

.shopily-upgrade {
  border: 1px solid rgba(148, 163, 184, 0.28);
  border-radius: var(--browser-radius-lg);
  padding: 1.3rem;
  display: flex;
  flex-direction: column;
  gap: 0.85rem;
  background: var(--browser-panel);
  box-shadow: var(--browser-shadow-soft);
  cursor: pointer;
  transition: border-color 0.2s ease, box-shadow 0.2s ease, transform 0.2s ease;
}

.shopily-upgrade[data-status='ready'] {
  border-color: rgba(34, 197, 94, 0.35);
}

.shopily-upgrade[data-status='owned'] {
  opacity: 0.78;
}

.shopily-upgrade.is-active {
  border-color: var(--browser-accent, rgba(59, 130, 246, 0.6));
  box-shadow: 0 14px 32px -18px rgba(59, 130, 246, 0.35);
  transform: translateY(-2px);
}

.shopily-upgrade:focus-visible {
  outline: 2px solid var(--browser-accent, rgba(59, 130, 246, 0.7));
  outline-offset: 3px;
}

.shopily-upgrade__header {
  display: flex;
  justify-content: space-between;
  gap: 0.75rem;
  align-items: center;
}

.shopily-upgrade__badge {
  padding: 0.25rem 0.7rem;
  background: rgba(37, 99, 235, 0.18);
  border-radius: var(--browser-radius-pill);
  font-size: 0.75rem;
  font-weight: 600;
}

.shopily-upgrade__summary {
  margin: 0;
  color: var(--browser-muted);
  font-size: 0.95rem;
}

.shopily-upgrade__highlights {
  margin: 0;
  padding: 0;
  list-style: none;
  display: grid;
  gap: 0.45rem;
  font-size: 0.9rem;
  color: var(--browser-muted);
}

.shopily-upgrade__footer {
  display: flex;
  justify-content: space-between;
  align-items: center;
  gap: 0.75rem;
}

.shopily-upgrade__meta {
  display: flex;
  flex-direction: column;
  gap: 0.15rem;
}

.shopily-upgrade__price {
  margin: 0;
  font-weight: 700;
}

.shopily-upgrade__status {
  margin: 0;
  color: var(--browser-muted);
  font-size: 0.9rem;
}

.shopily-upgrade__actions {
  display: flex;
  gap: 0.5rem;
}

.shopily-upgrade-detail {
  background: var(--browser-panel);
  border: 1px solid var(--browser-panel-border);
  border-radius: var(--browser-radius-lg);
  padding: 1.6rem;
  box-shadow: var(--browser-shadow-soft);
  display: flex;
  flex-direction: column;
  gap: 1.25rem;
  min-height: 100%;
}

.shopily-upgrade-detail__empty {
  margin: 0;
  color: var(--browser-muted);
  text-align: center;
}

.shopily-upgrade-detail__header {
  display: flex;
  justify-content: space-between;
  align-items: flex-start;
  gap: 1rem;
}

.shopily-upgrade-detail__title {
  display: flex;
  flex-direction: column;
  gap: 0.4rem;
}

.shopily-upgrade-detail__title h2 {
  margin: 0;
  font-size: 1.35rem;
}

.shopily-upgrade-detail__tag {
  align-self: flex-start;
  padding: 0.25rem 0.7rem;
  background: rgba(37, 99, 235, 0.18);
  border-radius: var(--browser-radius-pill);
  font-size: 0.75rem;
  font-weight: 600;
}

.shopily-upgrade-detail__blurb {
  margin: 0;
  color: var(--browser-muted);
}

.shopily-upgrade-detail__price {
  display: flex;
  flex-direction: column;
  gap: 0.2rem;
  align-items: flex-end;
  font-size: 1.1rem;
  font-weight: 700;
}

.shopily-upgrade-detail__price span {
  color: var(--browser-muted);
  font-size: 0.85rem;
  font-weight: 500;
}

.shopily-upgrade-detail__status-row {
  display: flex;
  gap: 0.8rem;
  align-items: center;
  flex-wrap: wrap;
}

.shopily-upgrade-detail__badge {
  padding: 0.25rem 0.8rem;
  border-radius: var(--browser-radius-pill);
  font-weight: 600;
  font-size: 0.85rem;
}

.shopily-upgrade-detail__badge--owned {
  background: rgba(129, 140, 248, 0.18);
  color: #312e81;
}

.shopily-upgrade-detail__badge--ready {
  background: rgba(74, 222, 128, 0.2);
  color: #166534;
}

.shopily-upgrade-detail__badge--unaffordable {
  background: rgba(248, 113, 113, 0.18);
  color: #7f1d1d;
}

.shopily-upgrade-detail__badge--locked {
  background: rgba(148, 163, 184, 0.18);
  color: #475569;
}

.shopily-upgrade-detail__note {
  margin: 0;
  color: var(--browser-muted);
}

.shopily-upgrade-detail__actions {
  display: flex;
  gap: 0.75rem;
}

.shopily-upgrade-detail__section {
  display: flex;
  flex-direction: column;
  gap: 0.6rem;
}

.shopily-upgrade-detail__section h3 {
  margin: 0;
  font-size: 1rem;
}

.shopily-upgrade-detail__list {
  margin: 0;
  padding: 0;
  list-style: none;
  display: grid;
  gap: 0.55rem;
  color: var(--browser-muted);
  font-size: 0.95rem;
}

.shopily-upgrade-detail__requirements {
  margin: 0;
  padding: 0;
  list-style: none;
  display: grid;
  gap: 0.5rem;
}

.shopily-upgrade-detail__requirement {
  display: flex;
  align-items: flex-start;
  gap: 0.5rem;
  color: var(--browser-muted);
}

.shopily-upgrade-detail__requirement.is-met {
  color: #166534;
}

.shopily-upgrade-detail__requirement-icon {
  font-weight: 700;
  font-size: 0.85rem;
  line-height: 1.4;
}

.shopily-upgrade-detail__requirement-text {
  line-height: 1.4;
}

@media (max-width: 1100px) {
  .shopily-upgrades__layout {
    grid-template-columns: minmax(0, 1fr);
  }

  .shopily-upgrade-detail__header {
    flex-direction: column;
    align-items: flex-start;
  }

  .shopily-upgrade-detail__price {
    align-items: flex-start;
  }
}

.shopily-empty {
  text-align: center;
  color: var(--browser-muted);
  padding: 2rem 1rem;
  background: var(--browser-panel);
  border: 1px solid var(--browser-panel-border);
  border-radius: var(--browser-radius-lg);
}

.shopily-pricing__intro {
  background: var(--browser-panel);
  border: 1px solid var(--browser-panel-border);
  border-radius: var(--browser-radius-lg);
  padding: 1.6rem;
  box-shadow: var(--browser-shadow-soft);
}

.shopily-pricing__intro h2 {
  margin: 0 0 0.4rem;
}

.shopily-pricing__intro p {
  margin: 0;
  color: var(--browser-muted);
}

.shopily-pricing {
  display: grid;
  gap: 1.25rem;
  grid-template-columns: repeat(auto-fit, minmax(260px, 1fr));
}

.shopily-plan {
  border: 1px solid rgba(148, 163, 184, 0.24);
  border-radius: var(--browser-radius);
  padding: 1.3rem;
  background: var(--browser-panel);
  display: flex;
  flex-direction: column;
  gap: 0.8rem;
  box-shadow: var(--browser-shadow-soft);
}

.shopily-plan__header h3 {
  margin: 0;
  font-size: 1.2rem;
}

.shopily-plan__summary {
  margin: 0;
  color: var(--browser-muted);
}

.shopily-plan__list {
  margin: 0;
  padding: 0;
  list-style: none;
  display: grid;
  gap: 0.55rem;
}

.shopily-plan__item {
  display: flex;
  justify-content: space-between;
  gap: 0.75rem;
  font-size: 0.95rem;
}

.shopily-plan__label {
  color: var(--browser-muted);
}

.shopily-plan__value {
  font-weight: 600;
}

@media (min-width: 768px) {
  .shopily-topbar__row {
    align-items: center;
    flex-wrap: nowrap;
  }

  .shopily-metrics {
    grid-template-columns: repeat(4, minmax(0, 1fr));
  }

  .shopily-grid {
    grid-template-columns: minmax(0, 1.75fr) minmax(0, 1fr);
  }
}


.trends-app {
  display: flex;
  flex-direction: column;
  gap: 1.9rem;
}

.trends-app__header {
  display: grid;
  gap: 1rem;
  background: var(--browser-panel);
  border: 1px solid var(--browser-panel-border);
  border-radius: var(--browser-radius-lg);
  padding: 1.3rem 1.5rem;
  box-shadow: var(--browser-shadow-soft);
}

@media (min-width: 768px) {
  .trends-app__header {
    grid-template-columns: minmax(0, 1fr) auto;
    align-items: center;
  }
}

.trends-app__heading {
  display: flex;
  flex-direction: column;
  gap: 0.25rem;
}

.trends-app__title {
  margin: 0;
  font-size: 1.45rem;
  font-weight: 700;
}

.trends-app__tagline {
  margin: 0;
  color: var(--browser-muted);
  font-size: 0.95rem;
}

.trends-toolbar {
  display: flex;
  flex-wrap: wrap;
  gap: 0.6rem;
  align-items: center;
  justify-content: flex-end;
}

.trends-search,
.trends-select {
  display: flex;
  flex-direction: column;
  gap: 0.3rem;
  font-size: 0.85rem;
  color: var(--browser-muted);
}

.trends-search input,
.trends-select select {
  border: 1px solid var(--browser-panel-border);
  border-radius: var(--browser-radius);
  padding: 0.5rem 0.75rem;
  font-size: 0.95rem;
  background: var(--browser-panel);
  color: var(--browser-text);
  box-shadow: var(--browser-shadow-soft);
}

.trends-search input:focus,
.trends-select select:focus {
  outline: none;
  border-color: var(--browser-accent);
  box-shadow: var(--browser-shadow-focus);
}

.trends-toggle-group {
  display: flex;
  gap: 0.4rem;
  padding: 0.3rem;
  background: var(--browser-accent-soft);
  border-radius: var(--browser-radius-pill);
}

.trends-toggle-group button {
  border: none;
  background: transparent;
  padding: 0.4rem 1rem;
  border-radius: var(--browser-radius-pill);
  font-weight: 600;
  font-size: 0.9rem;
  color: var(--browser-muted);
  cursor: pointer;
  transition: background 160ms ease, color 160ms ease, box-shadow 160ms ease;
}

.trends-toggle-group button.is-active {
  background: var(--browser-accent);
  color: #fff;
  box-shadow: var(--browser-shadow-soft);
}

.trends-toggle-group button:disabled {
  opacity: 0.45;
  cursor: not-allowed;
}

.trends-overview {
  display: grid;
  gap: 1.1rem;
  grid-template-columns: repeat(auto-fit, minmax(200px, 1fr));
}

.trends-overview__card {
  background: var(--browser-panel);
  border: 1px solid var(--browser-panel-border);
  border-radius: var(--browser-radius);
  padding: 1.25rem;
  display: flex;
  flex-direction: column;
  gap: 0.45rem;
  box-shadow: var(--browser-shadow-soft);
}

.trends-overview__icon {
  font-size: 1.35rem;
}

.trends-overview__label {
  text-transform: uppercase;
  letter-spacing: 0.08em;
  font-size: 0.7rem;
  color: var(--browser-subtle);
}

.trends-overview__value {
  font-size: 1.15rem;
  font-weight: 700;
  color: var(--browser-text);
}

.trends-overview__note {
  color: var(--browser-muted);
  font-size: 0.9rem;
}

.trends-grid-section {
  display: flex;
  flex-direction: column;
  gap: 1.2rem;
}

.trends-grid-section__header {
  display: flex;
  flex-wrap: wrap;
  justify-content: space-between;
  gap: 0.5rem;
  align-items: baseline;
}

.trends-grid-section__header h2 {
  margin: 0;
  font-size: 1.2rem;
}

.trends-grid-section__meta {
  margin: 0;
  color: var(--browser-muted);
  font-size: 0.9rem;
}

.trends-grid {
  display: grid;
  gap: 1.2rem;
  grid-template-columns: repeat(auto-fit, minmax(260px, 1fr));
}

.trends-grid__empty {
  margin: 0;
  padding: 1.6rem;
  background: var(--browser-panel);
  border: 1px solid var(--browser-panel-border);
  border-radius: var(--browser-radius);
  color: var(--browser-muted);
  text-align: center;
}

.trends-grid__footer {
  margin: 0;
  color: var(--browser-muted);
  font-size: 0.9rem;
}

.trends-card {
  background: var(--browser-panel);
  border: 1px solid var(--browser-panel-border);
  border-radius: var(--browser-radius);
  padding: 1.2rem;
  display: flex;
  flex-direction: column;
  gap: 0.85rem;
  box-shadow: var(--browser-shadow-soft);
}

.trends-card__header {
  display: flex;
  justify-content: space-between;
  gap: 0.75rem;
  align-items: flex-start;
}

.trends-card__title {
  display: flex;
  flex-direction: column;
  gap: 0.35rem;
}

.trends-card__name {
  margin: 0;
  font-size: 1.05rem;
  font-weight: 600;
}

.trends-card__score {
  font-size: 0.85rem;
  color: var(--browser-subtle);
  font-weight: 600;
}

.trends-card__watch {
  border: none;
  background: transparent;
  color: var(--browser-subtle);
  font-size: 1.15rem;
  line-height: 1;
  cursor: pointer;
  transition: color 160ms ease, transform 160ms ease;
}

.trends-card__watch:is(:hover, :focus-visible) {
  color: var(--browser-accent);
  transform: scale(1.1);
}

.trends-card__watch[aria-pressed='true'] {
  color: var(--browser-accent);
}

.trends-card__sparkline {
  width: 100%;
  height: 56px;
  stroke: var(--browser-accent);
  stroke-width: 2;
  fill: none;
}

.trends-card__sparkline path:first-of-type {
  fill: var(--browser-accent-soft);
  stroke: none;
}

.trends-card__sparkline path:last-of-type {
  fill: none;
  stroke: currentColor;
}

.trends-card__stats,
.trends-card__extra {
  display: grid;
  gap: 0.6rem;
  grid-template-columns: repeat(2, minmax(0, 1fr));
}

.trends-card__extra {
  border-top: 1px solid var(--browser-panel-border);
  padding-top: 0.6rem;
}

.trends-card__stat {
  display: flex;
  flex-direction: column;
  gap: 0.2rem;
}

.trends-card__stat-label {
  font-size: 0.75rem;
  text-transform: uppercase;
  letter-spacing: 0.08em;
  color: var(--browser-subtle);
}

.trends-card__stat-value {
  font-size: 0.95rem;
  font-weight: 600;
  color: var(--browser-text);
}

.trends-card__empire {
  margin: 0;
  color: var(--browser-muted);
  font-size: 0.9rem;
}

.trends-watchlist {
  display: flex;
  flex-direction: column;
  gap: 1.2rem;
}

.trends-watchlist__header {
  display: flex;
  flex-wrap: wrap;
  align-items: baseline;
  justify-content: space-between;
  gap: 0.5rem;
}

.trends-watchlist__header h2 {
  margin: 0;
  font-size: 1.2rem;
}

.trends-watchlist__meta {
  margin: 0;
  color: var(--browser-muted);
  font-size: 0.9rem;
}

.trends-watchlist__grid {
  display: grid;
  gap: 1.1rem;
  grid-template-columns: repeat(auto-fit, minmax(280px, 1fr));
}

.trends-watchlist__empty {
  margin: 0;
  padding: 1.6rem;
  background: var(--browser-panel);
  border: 1px solid var(--browser-panel-border);
  border-radius: var(--browser-radius);
  color: var(--browser-muted);
  text-align: center;
}

.trends-app__footer {
  margin: 0;
  color: var(--browser-muted);
  font-size: 0.85rem;
  text-align: center;
}<|MERGE_RESOLUTION|>--- conflicted
+++ resolved
@@ -275,12 +275,6 @@
   justify-content: flex-end;
 }
 
-.shopily-table__actions {
-  display: flex;
-  gap: 0.5rem;
-  flex-wrap: wrap;
-}
-
 .shopily-table__empty {
   text-align: center;
   padding: 2.5rem 1rem;
@@ -313,11 +307,7 @@
   gap: 1rem;
 }
 
-<<<<<<< HEAD
-.shopily-detail__sections {
-=======
-.shopily-detail__panels {
->>>>>>> 8b46d245
+.shopily-detail__panels, .shopily-detail__sections {
   display: grid;
   gap: 1rem;
 }
